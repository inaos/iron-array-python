# Performance of User Defined Functions (UDF) compared with internal compiler.
# This exercises conditionals inside of a UDF function.

from functools import reduce
from time import time

import numpy as np

import iarray as ia
from iarray.udf import jit, Array, float64, int64
<<<<<<< HEAD
from iarray.py2llvm import float64, int64
=======
>>>>>>> ec284963


# Number of iterations per benchmark
NITER = 1

# Define array params
shape = [100]
pshape = [6]
dtype = np.float64

blocksize = reduce(lambda x, y: x * y, pshape) * dtype(0).itemsize
cparams = dict(clib=ia.LZ4, clevel=5, nthreads=16, blocksize=blocksize)
storage = ia.StorageProperties("blosc", pshape, pshape)
dtshape = ia.dtshape(shape, dtype)


@jit(verbose=0)
def f(out: Array(float64, 1), x: Array(float64, 1)) -> int64:
    n = x.window_shape[0]
    # base = x.window_start[0]
    for i in range(n):
        # i_abs = base + i # Absolute i(ndex) within the whole array
        value = x[i]
        value += x[i - 1] if i > 0 else x[i]
        value += x[i + 1] if i < n - 1 else x[i]
        out[i] = value / 3

    return 0


# Create input arrays
ia_in = ia.linspace(dtshape, 0, 10, storage=storage, **cparams)
np_in = np.linspace(0, 10, reduce(lambda x, y: x * y, shape), dtype=dtype).reshape(shape)
ia.cmp_arrays(np_in, ia_in)

print(np_in)

# iarray UDF evaluation
print("iarray UDF evaluation ...")
expr = f.create_expr([ia_in], dtshape, storage=storage, **cparams)
ia_out = None  # fix a warning
t0 = time()
for i in range(NITER):
    ia_out = expr.eval()
print("Time for UDF eval:", round((time() - t0) / NITER, 3))
ia_out = ia.iarray2numpy(ia_out)
print(ia_out)<|MERGE_RESOLUTION|>--- conflicted
+++ resolved
@@ -8,10 +8,6 @@
 
 import iarray as ia
 from iarray.udf import jit, Array, float64, int64
-<<<<<<< HEAD
-from iarray.py2llvm import float64, int64
-=======
->>>>>>> ec284963
 
 
 # Number of iterations per benchmark
