--- conflicted
+++ resolved
@@ -13,21 +13,8 @@
 a1 = ia.random_beta(ctx, r_ctx, 2, 5, shape, pshape)
 a2 = ia.iarray2numpy(ctx, a1)
 
-<<<<<<< HEAD
 b = np.random.beta(2, 5, size)
-=======
-# a = ia.random_lognormal(ctx, r_ctx, mu, sigma, shape)
-a = ia.random_randn(ctx, r_ctx, shape)
->>>>>>> d7d6880f
 
 plt.hist([a2, b], bins='auto', density=True, histtype="step", cumulative=False)
 
-<<<<<<< HEAD
-=======
-# c = np.random.lognormal(mu, sigma, size)
-c = np.random.randn(size)
-
-plt.hist(b, bins='auto', density=True, histtype="step")
-plt.hist(c, bins='auto', density=True, histtype="step")
->>>>>>> d7d6880f
 plt.show()