# https://github.com/Blosc/python-blosc/blob/master/azure-pipelines.yml
trigger:
- develop

variables:
  CONDA_CACHE_FOLDER: $(CONDA)/envs/iArrayEnv

strategy:
  matrix:
    linux:
      imageName: 'ubuntu-18.04'
      python.version: '3.7'
      DISABLE_LLVM_CONFIG: True
    mac:
      imageName: 'macos-10.14'
      python.version: '3.7'
      DISABLE_LLVM_CONFIG: True
    windows:
      imageName: 'vs2017-win2016'
      VSINSTALL: "Microsoft Visual Studio\\2017\\Enterprise\\VC\\Auxiliary\\Build"
      MSVC_PLATFORM: amd64
      python.version: '3.7'

pool:
  vmImage: $(imageName)


steps:
- checkout: self
  submodules: recursive
  persistCredentials: true

- powershell: gci env:* | sort-object name

- bash: |
    mkdir -p $HOME/.inaos/cmake
    mkdir -p $HOME/INAOS
    echo "INAC_REPOSITORY_LOCAL=$HOME/INAOS" > $HOME/.inaos/cmake/repository.txt
    echo "INAC_REPOSITORY_REMOTE=https://inaos.jfrog.io/inaos/libs-release-local/inaos" >> $HOME/.inaos/cmake/repository.txt
    echo "INAC_REPOSITORY_USRPWD=licensed:AKCp5bBraH7CasbsYCURsjzkbjXwVwdYcT7u39EiuL6GjnK1VKfKQWCd1E2E64mHokU5YUHku" >> $HOME/.inaos/cmake/repository.txt
    git submodule update --init --recursive
  displayName: Clone repos

- bash: |
    if [ "$AGENT_OS" == "Darwin" ]
      then
        echo "##vso[task.prependpath]$CONDA/bin"
    fi
    if [ "$AGENT_OS" == "Windows_NT" ]
      then
        echo "##vso[task.prependpath]$CONDA/Scripts"
    fi
  displayName: Add conda to PATH

- bash: |
    if [ "$AGENT_OS" == "Darwin" ]
      then
        sudo chown -R $USER $CONDA
      fi
  displayName: Take ownership of conda installation

- task: CacheBeta@0
  inputs:
    key: v1 | conda | $(Agent.OS)
    path: $(CONDA_CACHE_FOLDER)
    cacheHitVar: CACHE_RESTORED
  displayName: 'Cache CONDA'

- bash: |
    conda create --yes --quiet --name iArrayEnv
    source activate iArrayEnv
<<<<<<< HEAD
    conda install -y --name iArrayEnv -c intel mkl-include
    conda install -y --name iArrayEnv -c intel mkl-static
    conda install -y --name iArrayEnv -c intel icc_rt
    conda install -y --name iArrayEnv -c numba llvmdev
  displayName: Download dependencies
  condition: ne(variables.CACHE_RESTORED, 'true')

- task: UsePythonVersion@0
  inputs:
    versionSpec: '$(python.version)'
  displayName: 'Use Python $(python.version)'

- script: |
      python -m pip install --retries 3 -U pip setuptools setuptools-scm scikit-build numpy llvmlite cython numexpr
  displayName: 'Install dependencies'

- script: |
      python setup.py build_ext -j 4 --build-type=RelWithDebInfo -- -DDISABLE_LLVM_CONFIG=$DISABLE_LLVM_CONFIG -DLLVM_DIR=$CONDA/envs/iArrayEnv/lib/cmake/llvm
  displayName: 'Compile package'
  condition: ne( variables['Agent.OS'], 'Windows_NT' )

- script: |
      call "C:\Program Files (x86)\%VSINSTALL%\vcvarsall.bat" %MSVC_PLATFORM%
      python setup.py build_ext -i --build-type RelWithDebInfo --generator "NMake Makefiles" -- -DINAC_TARGET_ARCH=x86_64 -DLLVM_DIR=%CONDA%/envs/iArrayEnv/Library/lib/cmake/llvm -DWINGEN="NMake Makefiles"
      rem copy the necesssary DLLs into iarray package
      copy iarray\iarray-c-develop\build\iarray.dll iarray
      copy iarray\iarray-c-develop\build\svml_dispmd.dll iarray
  displayName: 'Compile package'
  condition: eq( variables['Agent.OS'], 'Windows_NT' )


- script: |
      pip install pytest pytest-azurepipelines pytest-cov
      LD_LIBRARY_PATH=$LD_LIBRARY_PATH:/usr/share/miniconda/envs/iArrayEnv/lib pytest -vv -s --test-run-title="Linux test suite" --cov-config=.coveragerc --cov=iarray --cov-report=xml --cov-report=html
  displayName: 'Run Tests'
  condition:
    eq( variables['Agent.OS'], 'Linux' )

- script: |
      pip install pytest pytest-azurepipelines pytest-cov
      LD_LIBRARY_PATH=$LD_LIBRARY_PATH:/usr/local/miniconda/envs/iArrayEnv/lib pytest -vv -s --test-run-title="Mac test suite" --cov-config=.coveragerc --cov=iarray --cov-report=xml --cov-report=html
  displayName: 'Run Tests'
  condition:
    eq( variables['Agent.OS'], 'Darwin' )

- script: |
      pip install pytest pytest-azurepipelines pytest-cov pytest-cov
      PATH=%PATH%;C:\Miniconda/envs/iArrayEnv/Library/bin
      pytest -vv -s --test-run-title="Windows test suite" --cov-config=.coveragerc --cov=iarray --cov-report=xml --cov-report=html
  displayName: 'Run Tests'
  condition:
    eq( variables['Agent.OS'], 'Windows_NT' )


- task: PublishCodeCoverageResults@1
  inputs:
    codeCoverageTool: Cobertura
    summaryFileLocation: '$(System.DefaultWorkingDirectory)/**/coverage.xml'
    reportDirectory: '$(System.DefaultWorkingDirectory)/**/htmlcov'
  displayName: "Upload Coverage results"
=======
    conda install -y --name iArrayEnv -c intel openmp
    conda install -y --name iArrayEnv -c conda-forge scikit-build
  displayName: Download dependencies

- bash: |
    mkdir cmake-build-$BUILD_CONFIGURATION
    cd cmake-build-$BUILD_CONFIGURATION
    cmake ../ -DCMAKE_BUILD_TYPE=$BUILD_CONFIGURATION  -DMULTITHREADING=$MULTITHREADING
    make -j
  displayName: Generate wheel
>>>>>>> 372d549e
<|MERGE_RESOLUTION|>--- conflicted
+++ resolved
@@ -69,7 +69,6 @@
 - bash: |
     conda create --yes --quiet --name iArrayEnv
     source activate iArrayEnv
-<<<<<<< HEAD
     conda install -y --name iArrayEnv -c intel mkl-include
     conda install -y --name iArrayEnv -c intel mkl-static
     conda install -y --name iArrayEnv -c intel icc_rt
@@ -129,16 +128,4 @@
     codeCoverageTool: Cobertura
     summaryFileLocation: '$(System.DefaultWorkingDirectory)/**/coverage.xml'
     reportDirectory: '$(System.DefaultWorkingDirectory)/**/htmlcov'
-  displayName: "Upload Coverage results"
-=======
-    conda install -y --name iArrayEnv -c intel openmp
-    conda install -y --name iArrayEnv -c conda-forge scikit-build
-  displayName: Download dependencies
-
-- bash: |
-    mkdir cmake-build-$BUILD_CONFIGURATION
-    cd cmake-build-$BUILD_CONFIGURATION
-    cmake ../ -DCMAKE_BUILD_TYPE=$BUILD_CONFIGURATION  -DMULTITHREADING=$MULTITHREADING
-    make -j
-  displayName: Generate wheel
->>>>>>> 372d549e
+  displayName: "Upload Coverage results"