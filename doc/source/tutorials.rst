------------
Tutorials
------------

.. toctree::
   :caption: Tutorials
   :maxdepth: 1

   tutorials/creation
   tutorials/random
   tutorials/views
   tutorials/matmul
   tutorials/reductions
<<<<<<< HEAD
   tutorials/expressions
=======
   tutorials/error-handling
>>>>>>> 1e83dcc4
<|MERGE_RESOLUTION|>--- conflicted
+++ resolved
@@ -11,8 +11,5 @@
    tutorials/views
    tutorials/matmul
    tutorials/reductions
-<<<<<<< HEAD
    tutorials/expressions
-=======
-   tutorials/error-handling
->>>>>>> 1e83dcc4
+   tutorials/error-handling