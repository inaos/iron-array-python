import pytest
import iarray as ia
import numpy as np


# Expression
@pytest.mark.parametrize("method, engine, shape, pshape, dtype, expression", [
<<<<<<< HEAD
     ("iterblosc2", "juggernaut", [100, 100], [99, 99], np.float64, "x"),  # TODO: Fix this
     ("iterblosc2", "juggernaut", [100, 100], [10, 99], np.float64, "x"),  # TODO: Fix this
=======
     ("iterblosc2", "juggernaut", [100, 100], [23, 32], np.float64, "cos(x)"),
     ("iterblosc2", "juggernaut", [100, 100], [10, 99], np.float64, "x"),
>>>>>>> 3d301b8f
     ("iterblosc2", "tinyexpr", [1000], [110], np.float32, "x"),
     ("iterblosc", "juggernaut", [1000], [100], np.float64, "(cos(x) - 1.35) * (sin(x) - 4.45) * tan(x - 8.5)"),
     ("auto", "auto", [1000], [100], np.float64, "(cos(x) - 1.35) * (sin(x) - 4.45) * tan(x - 8.5)"),
     ("iterchunk", "tinyexpr", [1000], [123], np.float32, "(abs(-x) - 1.35) * ceil(x) * floor(x - 8.5)"),
<<<<<<< HEAD
     ("iterblosc2", "juggernaut", [100, 100], [23, 32], np.float64, "sinh(x) + (cosh(x) - 1.35) - tanh(x + .2)"),  # TODO: Fix this
=======
     ("iterblosc2", "juggernaut", [100, 100, 100], [5, 12, 10], np.float64, "sinh(x) + (cosh(x) - 1.35) - tanh(x + .2) + 1"),
     ("iterblosc", "juggernaut", [100], [23], np.float64, "sinh(x) + (cosh(x) - 1.35) - tanh(x + .2)"),
>>>>>>> 3d301b8f
     ("iterchunk", "auto", [100, 100, 55], [10, 5, 10], np.float64, "asin(x) + (acos(x) - 1.35) - atan(x + .2)"),
     ("auto", "tinyexpr", [1000], None, np.float64, "exp(x) + (log(x) - 1.35) - log10(x + .2)"),
     ("iterchunk", "auto", [1000], None, np.float32, "sqrt(x) + atan2(x, x) + pow(x, x)"),
     ("auto", "auto", [100, 100], None, np.float64, "(x - cos(1)) * 2"),
     ("iterchunk", "tinyexpr", [8, 6, 7, 4, 5], None, np.float32, "(x - cos(y)) * (sin(x) + y) + 2 * x + y"),
     ("iterblosc", "tinyexpr", [8, 6, 7, 4, 5], [4, 3, 3, 4, 5], np.float64, "(x - cos(y)) * (sin(x) + y) + 2 * x + y"),
])
def test_expression(method, engine, shape, pshape, dtype, expression):
    # The ranges below are important for not overflowing operations
    if pshape is None:
        storage = ia.StorageProperties(backend="plainbuffer")
    else:
        storage = ia.StorageProperties(backend="blosc", enforce_frame=False, filename=None)

    eval_flags = ia.EvalFlags(method=method, engine=engine)

    x = ia.linspace(ia.dtshape(shape, pshape, dtype), 2.1, .2, storage=storage)
    y = ia.linspace(ia.dtshape(shape, pshape, dtype), 0, 1, storage=storage)
    npx = ia.iarray2numpy(x)
    npy = ia.iarray2numpy(y)

    expr = ia.Expr(eval_flags=eval_flags)
    expr.bind("x", x)
    expr.bind("y", y)
    expr.bind_out_properties(ia.dtshape(shape, pshape, dtype), storage=storage)

    expr.compile(expression)

    iout = expr.eval()
    
    npout = ia.iarray2numpy(iout)
    npout2 = ia.Parser().parse(expression).evaluate({"x": npx, "y": npy})

    rtol = 1e-6 if dtype == np.dtype(np.float32) else 1e-13

    np.testing.assert_allclose(npout, npout2, rtol=rtol)


# ufuncs
@pytest.mark.parametrize("ufunc, ia_expr", [
    ("abs(x)", "abs(x)"),
    ("arccos(x)", "acos(x)"),
    ("arcsin(x)", "asin(x)"),
    ("arctan(x)", "atan(x)"),
    ("arctan2(x, y)", "atan2(x, y)"),
    ("ceil(x)", "ceil(x)"),
    ("cos(x)", "cos(x)"),
    ("cosh(x)", "cosh(x)"),
    ("exp(x)", "exp(x)"),
    ("floor(x)", "floor(x)"),
    ("log(x)", "log(x)"),
    ("log10(x)", "log10(x)"),
    #("negative(x)", "negate(x)"),
    ("power(x, y)", "pow(x, y)"),
    ("sin(x)", "sin(x)"),
    ("sinh(x)", "sinh(x)"),
    ("sqrt(x)", "sqrt(x)"),
    ("tan(x)", "tan(x)"),
    ("tanh(x)", "tanh(x)"),
])
def test_ufuncs(ufunc, ia_expr):
    shape = [20, 30]
    pshape = [2, 3]
    eval_flags = ia.EvalFlags(method="iterchunk", engine="auto")

    if pshape is None:
        storage = ia.StorageProperties(backend="plainbuffer")
    else:
        storage = ia.StorageProperties(backend="blosc", enforce_frame=False, filename=None)

    for dtype in np.float64, np.float32:
        # The ranges below are important for not overflowing operations
        x = ia.linspace(ia.dtshape(shape, pshape, dtype), .1, .9, storage=storage)
        y = ia.linspace(ia.dtshape(shape, pshape, dtype), 0, 1, storage=storage)
        npx = ia.iarray2numpy(x)
        npy = ia.iarray2numpy(y)

        # Low-level ironarray eval
        expr = ia.Expr(eval_flags=eval_flags)
        expr.bind("x", x)
        expr.bind("y", y)
        expr.bind_out_properties(ia.dtshape(shape, pshape, dtype), storage=storage)
        expr.compile(ia_expr)
        iout = expr.eval()
        npout = ia.iarray2numpy(iout)

        decimal = 6 if dtype is np.float32 else 7

        # High-level ironarray eval
        lazy_expr = eval("ia." + ufunc, {"ia": ia, "x": x, "y": y})
        iout2 = lazy_expr.eval(eval_flags=eval_flags, pshape=pshape, dtype=dtype)
        npout2 = ia.iarray2numpy(iout2)
        np.testing.assert_almost_equal(npout, npout2, decimal=decimal)

        # High-level ironarray eval, but via numpy ufunc machinery
        # TODO: the next ufuncs still have some problems with the numpy machinery (bug?)
        # abs(x) : TypeError: bad operand type for abs(): 'IArray'
        # ceil(x) : TypeError: must be real number, not IArray
        # floor(x): TypeError: must be real number, not IArray
        # negative(x) : TypeError: bad operand type for unary -: 'IArray'
        # power(x,y) : TypeError: unsupported operand type(s) for ** or pow(): 'IArray' and 'IArray'
        if ufunc not in ("abs(x)", "ceil(x)", "floor(x)", "negative(x)", "power(x, y)"):
            lazy_expr = eval("np." + ufunc, {"np": np, "x": x, "y": y})
            iout2 = lazy_expr.eval(eval_flags=eval_flags, pshape=pshape, dtype=dtype)
            npout2 = ia.iarray2numpy(iout2)
            np.testing.assert_almost_equal(npout, npout2, decimal=decimal)

        npout2 = eval("np." + ufunc, {"np": np, "x": npx, "y": npy})   # pure numpy
        np.testing.assert_almost_equal(npout, npout2, decimal=decimal)


# ufuncs inside of expressions
@pytest.mark.parametrize("ufunc", [
    "abs",
    "arccos",
    "arcsin",
    "arctan",
    "arctan2",
    "ceil",
    "cos",
    "cosh",
    "exp",
    "floor",
    "log",
    "log10",
    #"negative",
    "power",
    "sin",
    "sinh",
    "sqrt",
    "tan",
    "tanh",
])
def test_expr_ufuncs(ufunc):
    shape = [20, 30]
    pshape = [4, 5]
    eval_flags = ia.EvalFlags(method="iterchunk", engine="auto")

    for dtype in np.float64, np.float32:
        # The ranges below are important for not overflowing operations
        x = ia.linspace(ia.dtshape(shape, pshape, dtype), .1, .9)
        y = ia.linspace(ia.dtshape(shape, pshape, dtype), 0, 1)

        # NumPy computation
        npx = ia.iarray2numpy(x)
        npy = ia.iarray2numpy(y)
        if ufunc in ("arctan2", "power"):
            npout = eval("1 + 2 * np.%s(x, y)" % ufunc, {"np": np, "x": npx, "y": npy})
        else:
            npout = eval("1 + 2 * np.%s(x)" % ufunc, {"np": np, "x": npx})

        # High-level ironarray eval
        if ufunc in ("arctan2", "power"):
            lazy_expr = eval("1 + 2* x.%s(y)" % ufunc, {"x": x, "y": y})
        else:
            lazy_expr = eval("1 + 2 * x.%s()" % ufunc, {"x": x})
        iout2 = lazy_expr.eval(eval_flags=eval_flags, pshape=pshape, dtype=dtype)
        npout2 = ia.iarray2numpy(iout2)

        decimal = 6 if dtype is np.float32 else 7
        np.testing.assert_almost_equal(npout, npout2, decimal=decimal)

# Different operand fusions inside expressions
@pytest.mark.parametrize("expr", [
    "x + y",
    "(x + y) + z",
    "(x + y) * (x + z)",
    "(x + y + z) * (x + z)",
    "(x + y - z) * (x + y + t)",
    "(x - z + t) * (x + y - z)",
    "(x - z + t) * (z + t - x)",
    "(x - z + t + y) * (t - y + z - x)",
])
def test_expr_fusion(expr):
    shape = [20, 30]
    pshape = [4, 5]
    eval_flags = ia.EvalFlags(method="iterchunk", engine="auto")

    for dtype in np.float64, np.float32:
        # The ranges below are important for not overflowing operations
        x = ia.linspace(ia.dtshape(shape, pshape, dtype), .1, .9)
        y = ia.linspace(ia.dtshape(shape, pshape, dtype), 0., 1.)
        z = ia.linspace(ia.dtshape(shape, pshape, dtype), 0., 2.)
        t = ia.linspace(ia.dtshape(shape, pshape, dtype), 0., 3.)

        # NumPy computation
        npx = ia.iarray2numpy(x)
        npy = ia.iarray2numpy(y)
        npz = ia.iarray2numpy(z)
        npt = ia.iarray2numpy(t)
        npout = eval("%s" % expr, {"np": np, "x": npx, "y": npy, "z": npz, "t": npt})

        # High-level ironarray eval
        lazy_expr = eval(expr, {"x": x, "y": y, "z": z, "t": t})
        iout2 = lazy_expr.eval(eval_flags=eval_flags, pshape=pshape, dtype=dtype)
        npout2 = ia.iarray2numpy(iout2)

        decimal = 6 if dtype is np.float32 else 7
        np.testing.assert_almost_equal(npout, npout2, decimal=decimal)
<|MERGE_RESOLUTION|>--- conflicted
+++ resolved
@@ -5,23 +5,14 @@
 
 # Expression
 @pytest.mark.parametrize("method, engine, shape, pshape, dtype, expression", [
-<<<<<<< HEAD
-     ("iterblosc2", "juggernaut", [100, 100], [99, 99], np.float64, "x"),  # TODO: Fix this
-     ("iterblosc2", "juggernaut", [100, 100], [10, 99], np.float64, "x"),  # TODO: Fix this
-=======
      ("iterblosc2", "juggernaut", [100, 100], [23, 32], np.float64, "cos(x)"),
      ("iterblosc2", "juggernaut", [100, 100], [10, 99], np.float64, "x"),
->>>>>>> 3d301b8f
      ("iterblosc2", "tinyexpr", [1000], [110], np.float32, "x"),
      ("iterblosc", "juggernaut", [1000], [100], np.float64, "(cos(x) - 1.35) * (sin(x) - 4.45) * tan(x - 8.5)"),
      ("auto", "auto", [1000], [100], np.float64, "(cos(x) - 1.35) * (sin(x) - 4.45) * tan(x - 8.5)"),
      ("iterchunk", "tinyexpr", [1000], [123], np.float32, "(abs(-x) - 1.35) * ceil(x) * floor(x - 8.5)"),
-<<<<<<< HEAD
-     ("iterblosc2", "juggernaut", [100, 100], [23, 32], np.float64, "sinh(x) + (cosh(x) - 1.35) - tanh(x + .2)"),  # TODO: Fix this
-=======
      ("iterblosc2", "juggernaut", [100, 100, 100], [5, 12, 10], np.float64, "sinh(x) + (cosh(x) - 1.35) - tanh(x + .2) + 1"),
      ("iterblosc", "juggernaut", [100], [23], np.float64, "sinh(x) + (cosh(x) - 1.35) - tanh(x + .2)"),
->>>>>>> 3d301b8f
      ("iterchunk", "auto", [100, 100, 55], [10, 5, 10], np.float64, "asin(x) + (acos(x) - 1.35) - atan(x + .2)"),
      ("auto", "tinyexpr", [1000], None, np.float64, "exp(x) + (log(x) - 1.35) - log10(x + .2)"),
      ("iterchunk", "auto", [1000], None, np.float32, "sqrt(x) + atan2(x, x) + pow(x, x)"),
@@ -220,4 +211,4 @@
         npout2 = ia.iarray2numpy(iout2)
 
         decimal = 6 if dtype is np.float32 else 7
-        np.testing.assert_almost_equal(npout, npout2, decimal=decimal)
+        np.testing.assert_almost_equal(npout, npout2, decimal=decimal)