import pytest
import iarray as ia
import numpy as np


# Matmul
@pytest.mark.parametrize(
    "ashape, achunkshape, ablockshape,"
    "bshape, bchunkshape, bblockshape,"
    "cchunkshape, cblockshape, dtype",
    [
        ([20, 20], [10, 10], [5, 5], [20, 20], [10, 10], [5, 5], [10, 10], [5, 5], np.float64),
        ([100, 100], None, None, [100, 100], None, None, None, None, np.float32),
        ([100, 100], [40, 40], [12, 12], [100], [60], [30], [50], [30], np.float64),
        ([100, 100], None, None, [100], None, None, None, None, np.float32),
        ([100, 100], None, None, [100, 100], [20, 20], [12, 3], [70, 23], [25, 5], np.float64),
        ([100, 100], [20, 20], [7, 9], [100, 100], None, None, None, None, np.float32),
        ([100, 100], None, None, [100], [50], [25], [100], [49], np.float64),
        ([500, 100], [30, 30], [5, 20], [100], None, None, [200], [100], np.float32),
    ],
)
def test_matmul(
    ashape,
    achunkshape,
    ablockshape,
    bshape,
    bchunkshape,
    bblockshape,
    cchunkshape,
    cblockshape,
    dtype,
):
    if achunkshape is None:
        astorage = ia.Storage(plainbuffer=True)
    else:
        astorage = ia.Storage(achunkshape, ablockshape)
    a = ia.linspace(ia.DTShape(ashape, dtype), -10, 1, storage=astorage)
    an = ia.iarray2numpy(a)

    if bchunkshape is None:
        bstorage = ia.Storage(plainbuffer=True)
    else:
        bstorage = ia.Storage(bchunkshape, bblockshape)
    b = ia.linspace(ia.DTShape(bshape, dtype), -1, 10, storage=bstorage)
    bn = ia.iarray2numpy(b)

<<<<<<< HEAD
    if abshape is None and bbshape is None:
        cstorage = ia.Storage(plainbuffer=True)
    else:
        if len(bbshape) == 2:
            cchunkshape = [a.shape[0], b.shape[1]]
            if abshape is not None:
                cchunkshape[0] = abshape[0]
            if bbshape is not None:
                cchunkshape[1] = bbshape[1]
            cchunkshape = tuple(cchunkshape)
        else:
            cchunkshape = [a.shape[0]]
            if abshape is not None:
                cchunkshape[0] = abshape[0]
            cchunkshape = tuple(cchunkshape)
        cstorage = ia.Storage(cchunkshape, cchunkshape)

    c = ia.matmul(a, b, abshape, bbshape, storage=cstorage)
=======
    if cchunkshape is None:
        cstorage = ia.StorageProperties(plainbuffer=True)
    else:
        cstorage = ia.StorageProperties(cchunkshape, cblockshape)

    c = ia.matmul(a, b, storage=cstorage)
>>>>>>> 980263bd
    cn_2 = ia.iarray2numpy(c)

    cn = np.matmul(an, bn)

    rtol = 1e-6 if dtype == np.float32 else 1e-14

    np.testing.assert_allclose(cn, cn_2, rtol=rtol)


# Matmul slice
@pytest.mark.parametrize(
    "ashape, achunkshape, ablockshape, astart, astop,"
    "bshape, bchunkshape, bblockshape, bstart, bstop,"
    "cchunkshape, cblockshape, dtype",
    [
        (
            [100, 100],
            [20, 20],
            [10, 12],
            [20, 40],
            [70, 90],
            [100, 100],
            [30, 30],
            [15, 4],
            [10, 20],
            [60, 70],
            [20, 25],
            [10, 10],
            np.float64,
        ),
        (
            [100, 100],
            None,
            None,
            [3, 43],
            [43, 83],
            [100, 200],
            None,
            None,
            [12, 13],
            [52, 153],
            None,
            None,
            np.float32,
        ),
        (
            [100, 100],
            [40, 40],
            [12, 7],
            [20, 1],
            [60, 61],
            [100],
            [44],
            [22],
            [3],
            [63],
            None,
            None,
            np.float64,
        ),
        (
            [100, 100],
            None,
            None,
            [12, 32],
            [82, 62],
            [100],
            None,
            None,
            [12],
            [42],
            [30],
            [10],
            np.float32,
        ),
        (
            [100, 100],
            None,
            None,
            [43, 23],
            [93, 93],
            [100, 100],
            [20, 20],
            [20, 2],
            [12, 42],
            [82, 82],
            [20, 20],
            [8, 11],
            np.float64,
        ),
        (
            [100, 100],
            [20, 20],
            [5, 6],
            [15, 15],
            [75, 85],
            [100, 100],
            None,
            None,
            [22, 22],
            [92, 32],
            None,
            None,
            np.float32,
        ),
        (
            [1000, 500],
            None,
            None,
            [144, 55],
            [964, 465],
            [500],
            [200],
            [90],
            [12],
            [422],
            [160],
            [50],
            np.float64,
        ),
        (
            [1000, 1000],
            [300, 300],
            [12, 50],
            [12, 20],
            [320, 300],
            [2000],
            None,
            None,
            [140],
            [420],
            [100],
            [40],
            np.float32,
        ),
    ],
)
def test_matmul_slice(
    ashape,
    achunkshape,
    ablockshape,
    astart,
    astop,
    bshape,
    bchunkshape,
    bblockshape,
    bstart,
    bstop,
    cchunkshape,
    cblockshape,
    dtype,
):
    if achunkshape is None:
        astorage = ia.Storage(plainbuffer=True)
    else:
        astorage = ia.Storage(achunkshape, ablockshape)
    a = ia.linspace(ia.DTShape(ashape, dtype), -1, -2, storage=astorage)
    an = ia.iarray2numpy(a)
    aslices = tuple(slice(astart[i], astop[i]) for i in range(len(astart)))
    if len(astart) == 1:
        aslices = aslices[0]
    asl = a[aslices]

    if bchunkshape is None:
        bstorage = ia.Storage(plainbuffer=True)
    else:
        bstorage = ia.Storage(bchunkshape, bblockshape)
    b = ia.linspace(ia.DTShape(bshape, dtype), 1, 200, storage=bstorage)
    bn = ia.iarray2numpy(b)
    bslices = tuple(slice(bstart[i], bstop[i]) for i in range(len(bstart)))
    if len(bstart) == 1:
        bslices = bslices[0]
    bsl = b[bslices]

<<<<<<< HEAD
    if abshape is None and bbshape is None:
        cstorage = ia.Storage(plainbuffer=True)
    else:
        if len(bbshape) == 2:
            cchunkshape = [a.shape[0], b.shape[1]]
            if abshape is not None:
                cchunkshape[0] = abshape[0]
            if bbshape is not None:
                cchunkshape[1] = bbshape[1]
            cchunkshape = tuple(cchunkshape)
        else:
            cchunkshape = [a.shape[0]]
            if abshape is not None:
                cchunkshape[0] = abshape[0]
            cchunkshape = tuple(cchunkshape)
        cstorage = ia.Storage(cchunkshape, cchunkshape)

    c = ia.matmul(asl, bsl, abshape, bbshape, storage=cstorage)
=======
    if cchunkshape is None:
        cstorage = ia.StorageProperties(plainbuffer=True)
    else:
        cstorage = ia.StorageProperties(cchunkshape, cblockshape)

    c = ia.matmul(asl, bsl, storage=cstorage)
>>>>>>> 980263bd
    cn = np.matmul(an[aslices], bn[bslices])

    cn_2 = ia.iarray2numpy(c)

    rtol = 1e-6 if dtype == np.float32 else 1e-14

    np.testing.assert_allclose(cn, cn_2, rtol=rtol)<|MERGE_RESOLUTION|>--- conflicted
+++ resolved
@@ -44,33 +44,12 @@
     b = ia.linspace(ia.DTShape(bshape, dtype), -1, 10, storage=bstorage)
     bn = ia.iarray2numpy(b)
 
-<<<<<<< HEAD
-    if abshape is None and bbshape is None:
+    if cchunkshape is None:
         cstorage = ia.Storage(plainbuffer=True)
     else:
-        if len(bbshape) == 2:
-            cchunkshape = [a.shape[0], b.shape[1]]
-            if abshape is not None:
-                cchunkshape[0] = abshape[0]
-            if bbshape is not None:
-                cchunkshape[1] = bbshape[1]
-            cchunkshape = tuple(cchunkshape)
-        else:
-            cchunkshape = [a.shape[0]]
-            if abshape is not None:
-                cchunkshape[0] = abshape[0]
-            cchunkshape = tuple(cchunkshape)
-        cstorage = ia.Storage(cchunkshape, cchunkshape)
-
-    c = ia.matmul(a, b, abshape, bbshape, storage=cstorage)
-=======
-    if cchunkshape is None:
-        cstorage = ia.StorageProperties(plainbuffer=True)
-    else:
-        cstorage = ia.StorageProperties(cchunkshape, cblockshape)
+        cstorage = ia.Storage(chunkshape=cchunkshape, blockshape=cblockshape)
 
     c = ia.matmul(a, b, storage=cstorage)
->>>>>>> 980263bd
     cn_2 = ia.iarray2numpy(c)
 
     cn = np.matmul(an, bn)
@@ -245,33 +224,12 @@
         bslices = bslices[0]
     bsl = b[bslices]
 
-<<<<<<< HEAD
-    if abshape is None and bbshape is None:
+    if cchunkshape is None:
         cstorage = ia.Storage(plainbuffer=True)
     else:
-        if len(bbshape) == 2:
-            cchunkshape = [a.shape[0], b.shape[1]]
-            if abshape is not None:
-                cchunkshape[0] = abshape[0]
-            if bbshape is not None:
-                cchunkshape[1] = bbshape[1]
-            cchunkshape = tuple(cchunkshape)
-        else:
-            cchunkshape = [a.shape[0]]
-            if abshape is not None:
-                cchunkshape[0] = abshape[0]
-            cchunkshape = tuple(cchunkshape)
-        cstorage = ia.Storage(cchunkshape, cchunkshape)
-
-    c = ia.matmul(asl, bsl, abshape, bbshape, storage=cstorage)
-=======
-    if cchunkshape is None:
-        cstorage = ia.StorageProperties(plainbuffer=True)
-    else:
-        cstorage = ia.StorageProperties(cchunkshape, cblockshape)
+        cstorage = ia.Storage(chunkshape=cchunkshape, blockshape=cblockshape)
 
     c = ia.matmul(asl, bsl, storage=cstorage)
->>>>>>> 980263bd
     cn = np.matmul(an[aslices], bn[bslices])
 
     cn_2 = ia.iarray2numpy(c)
