--- conflicted
+++ resolved
@@ -113,13 +113,8 @@
 
 class Config(ext._Config):
 
-<<<<<<< HEAD
-    def __init__(self, clib=ia.LZ4, clevel=5, use_dict=0, filter_flags=ia.SHUFFLE, nthreads=1,
+    def __init__(self, clib=ia.LZ4, clevel=5, use_dict=0, filter_flags=ia.SHUFFLE, nthreads=0,
                  fp_mantissa_bits=0, blocksize=0, storage=None, eval_method=None, seed=0):
-=======
-    def __init__(self, clib=ia.LZ4, clevel=5, use_dict=0, filter_flags=ia.SHUFFLE, nthreads=0,
-                 fp_mantissa_bits=0, blocksize=0, storage=None, eval_method=None):
->>>>>>> 1e5cfbbc
         self._clib = clib
         self._clevel = clevel
         self._use_dict = use_dict
@@ -128,13 +123,9 @@
             filter_flags |= ia.TRUNC_PREC
         self._filter_flags = filter_flags
         self._blocksize = blocksize
-<<<<<<< HEAD
-        self._nthreads = nthreads
-        self._seed = seed
-=======
         # Get the number of cores using nthreads as a maximum
         self._nthreads = nthreads = get_ncores(nthreads)
->>>>>>> 1e5cfbbc
+        self._seed = seed
         # TODO: should we move this to its own eval configuration?
         self._eval_method = ia.EVAL_AUTO if eval_method is None else eval_method
         self._storage = ia.StorageProperties() if storage is None else storage
