###########################################################################################
# Copyright INAOS GmbH, Thalwil, 2018.
# Copyright Francesc Alted, 2018.
#
# All rights reserved.
#
# This software is the confidential and proprietary information of INAOS GmbH
# and Francesc Alted ("Confidential Information"). You shall not disclose such Confidential
# Information and shall use it only in accordance with the terms of the license agreement.
###########################################################################################

import iarray as ia
from iarray import iarray_ext as ext
from itertools import zip_longest
<<<<<<< HEAD
from typing import Union
from enum import Enum
=======
import numpy as np
from typing import Union
>>>>>>> 03a1fa4d


class IArray(ext.Container):
    """The ironArray data container.

    This is not meant to be called from user space.
    """

    def copy(self, view=False, cfg=None, **kwargs):
        """Return a copy of the array.

        Parameters
        ----------
        view : bool
            If True, return a view; else an actual copy.  Default is False.
        cfg : Config
            The configuration for this operation.  If None (default), the current
            configuration will be used.
        kwargs : dict
            A dictionary for setting some or all of the fields in the Config
            dataclass that should override the current configuration.
        """
        with ia.config(dtshape=self.dtshape, cfg=cfg, **kwargs) as cfg:
            return ext.copy(cfg, self, view)

    def iter_read_block(self, iterblock: tuple = None):
        if iterblock is None:
            if self.chunkshape is not None:
                iterblock = self.chunkshape
            else:
                iterblock, _ = ia.partition_advice(self.dtshape)
        return ext.ReadBlockIter(self, iterblock)

    def iter_write_block(self, iterblock=None):
        if iterblock is None:
            if self.chunkshape:
                iterblock = self.chunkshape
            else:
                iterblock, _ = ia.partition_advice(self.dtshape)
        return ext.WriteBlockIter(self, iterblock)

    def __getitem__(self, key):
        # Massage the key a bit so that it is compatible with self.shape
        if self.ndim == 1:
            key = [key]
        start = [s.start if s.start is not None else 0 for s in key]
        start = [st if st < sh else sh for st, sh in zip_longest(start, self.shape, fillvalue=0)]
        stop = [
            s.stop if s.stop is not None else sh
            for s, sh in zip_longest(key, self.shape, fillvalue=slice(0))
        ]
        stop = [sh if st == 0 else st for st, sh in zip_longest(stop, self.shape)]
        stop = [st if st < sh else sh for st, sh in zip_longest(stop, self.shape)]

        # Check that the final size is not zero, as this is not supported yet in iArray
        length = 1
        for s0, s1 in zip_longest(start, stop):
            length *= s1 - s0
        if length < 1:
            raise ValueError("Slices with 0 or negative dims are not supported yet")

        return super().__getitem__([start, stop])

    def __str__(self):
        return f"<IArray {self.shape} np.{str(np.dtype(self.dtype))}>"

    def __repr__(self):
        return str(self)

    def __matmul__(self, value):
        a = self
        return ia.matmul(a, value)

    def __add__(self, value):
        return ia.LazyExpr(new_op=(self, "+", value))

    def __radd__(self, value):
        return ia.LazyExpr(new_op=(value, "+", self))

    def __sub__(self, value):
        return ia.LazyExpr(new_op=(self, "-", value))

    def __rsub__(self, value):
        return ia.LazyExpr(new_op=(value, "-", self))

    def __mul__(self, value):
        return ia.LazyExpr(new_op=(self, "*", value))

    def __rmul__(self, value):
        return ia.LazyExpr(new_op=(value, "*", self))

    def __truediv__(self, value):
        return ia.LazyExpr(new_op=(self, "/", value))

    def __rtruediv__(self, value):
        return ia.LazyExpr(new_op=(value, "/", self))

    # def __array_function__(self, func, types, args, kwargs):
    #     if not all(issubclass(t, np.ndarray) for t in types):
    #         # Defer to any non-subclasses that implement __array_function__
    #         return NotImplemented
    #
    #     # Use NumPy's private implementation without __array_function__
    #     # dispatching
    #     return func._implementation(*args, **kwargs)

    # def __array_ufunc__(self, ufunc, method, *inputs, **kwargs):
    #     print("method:", method)

    @property
    def T(self):
        return self.transpose()

    def transpose(self, **kwargs):
        return ia.transpose(self, **kwargs)

    def abs(self):
        return ia.LazyExpr(new_op=(self, "abs", None))

    def arccos(self):
        return ia.LazyExpr(new_op=(self, "acos", None))

    def arcsin(self):
        return ia.LazyExpr(new_op=(self, "asin", None))

    def arctan(self):
        return ia.LazyExpr(new_op=(self, "atan", None))

    def arctan2(self, op2):
        return ia.LazyExpr(new_op=(self, "atan2", op2))

    def acos(self):
        return ia.LazyExpr(new_op=(self, "acos", None))

    def asin(self):
        return ia.LazyExpr(new_op=(self, "asin", None))

    def atan(self):
        return ia.LazyExpr(new_op=(self, "atan", None))

    def atan2(self, op2):
        return ia.LazyExpr(new_op=(self, "atan2", op2))

    def ceil(self):
        return ia.LazyExpr(new_op=(self, "ceil", None))

    def cos(self):
        return ia.LazyExpr(new_op=(self, "cos", None))

    def cosh(self):
        return ia.LazyExpr(new_op=(self, "cosh", None))

    def exp(self):
        return ia.LazyExpr(new_op=(self, "exp", None))

    def floor(self):
        return ia.LazyExpr(new_op=(self, "floor", None))

    def log(self):
        return ia.LazyExpr(new_op=(self, "log", None))

    def log10(self):
        return ia.LazyExpr(new_op=(self, "log10", None))

    def negative(self):
        return ia.LazyExpr(new_op=(self, "negate", None))

    def power(self, op2):
        return ia.LazyExpr(new_op=(self, "pow", op2))

    def sin(self):
        return ia.LazyExpr(new_op=(self, "sin", None))

    def sinh(self):
        return ia.LazyExpr(new_op=(self, "sinh", None))

    def sqrt(self):
        return ia.LazyExpr(new_op=(self, "sqrt", None))

    def tan(self):
        return ia.LazyExpr(new_op=(self, "tan", None))

    def tanh(self):
        return ia.LazyExpr(new_op=(self, "tanh", None))


def abs(iarr: IArray):
    return iarr.abs()


def arccos(iarr: IArray):
    return iarr.arccos()


def arcsin(iarr: IArray):
    return iarr.arcsin()


def arctan(iarr: IArray):
    return iarr.arctan()


def arctan2(iarr1: IArray, iarr2: IArray):
    return iarr1.arctan2(iarr2)


def ceil(iarr: IArray):
    return iarr.ceil()


def cos(iarr: IArray):
    return iarr.cos()


def cosh(iarr: IArray):
    return iarr.cosh()


def exp(iarr: IArray):
    return iarr.exp()


def floor(iarr: IArray):
    return iarr.floor()


def log(iarr: IArray):
    return iarr.log()


def log10(iarr: IArray):
    return iarr.log10()


def negative(iarr: IArray):
    return iarr.negative()


def power(iarr1: IArray, iarr2: IArray):
    return iarr1.power(iarr2)


def sin(iarr: IArray):
    return iarr.sin()


def sinh(iarr: IArray):
    return iarr.sinh()


def sqrt(iarr: IArray):
    return iarr.sqrt()


def tan(iarr: IArray):
    return iarr.tan()


def tanh(iarr: IArray):
    return iarr.tanh()


# Reductions


def reduce(
    a: IArray, method: ia.Reduce, axis: Union[int, tuple] = None, cfg: ia.Config = None, **kwargs
):
    if axis is None:
        axis = range(a.ndim)
    if isinstance(axis, int):
        axis = (axis,)

    shape = tuple([s for i, s in enumerate(a.shape) if i != axis])
    dtshape = ia.DTShape(shape, a.dtype)
    with ia.config(dtshape=dtshape, cfg=cfg, **kwargs) as cfg:
        c = ext.reduce_multi(cfg, a, method, axis)
        if c.ndim == 0:
            c = float(ia.iarray2numpy(c))
        return c

<<<<<<< HEAD

def max(a: IArray, axis: Union[int, tuple] = None, cfg: ia.Config = None, **kwargs):
    """
    Return the maximum of an array or maximum along an axis.

=======

def max(a: IArray, axis: Union[int, tuple] = None, cfg: ia.Config = None, **kwargs):
    """
    Return the maximum of an array or maximum along an axis.

>>>>>>> 03a1fa4d
    Parameters
    ----------
    a : IArray
        Input data.
    axis : None, int, tuple of ints, optional
        Axis or axes along which the reduction is performed. The default (axis = None) is perform
        the reduction over all dimensions of the input array.
        If this is a tuple of ints, a reduction is performed on multiple axes, instead of a single
        axis or all the axes as default.
    cfg : Config or None
        The configuration for this operation. If None (default), the current configuration will be
        used.
    kwargs : dict
        A dictionary for setting some or all of the fields in the Config dataclass that should
        override the current configuration.
    Returns
    -------
    max : IArray or float
        Maximum of a. If axis is None, the result is a float value. If axis is given, the result is
        an array of dimension a.ndim - len(axis).
    """

    return reduce(a, ia.Reduce.MAX, axis, cfg, **kwargs)


def min(a: IArray, axis: Union[int, tuple] = None, cfg: ia.Config = None, **kwargs):
    """
    Return the minimum of an array or minimum along an axis.

    Parameters
    ----------
    a : IArray
        Input data.
    axis : None, int, tuple of ints, optional
        Axis or axes along which the reduction is performed. The default (axis = None) is perform
        the reduction over all dimensions of the input array.
        If this is a tuple of ints, a reduction is performed on multiple axes, instead of a single
        axis or all the axes as default.
    cfg : Config or None
        The configuration for this operation. If None (default), the current configuration will be
        used.
    kwargs : dict
        A dictionary for setting some or all of the fields in the Config dataclass that should
        override the current configuration.
    Returns
    -------
    min : IArray or float
        Minimum of a. If axis is None, the result is a float value. If axis is given, the result is
        an array of dimension a.ndim - len(axis).
    """
    return reduce(a, ia.Reduce.MIN, axis, cfg, **kwargs)


def sum(a: IArray, axis: Union[int, tuple] = None, cfg: ia.Config = None, **kwargs):
    """
    Return the sum of array elements over a given axis.

    Parameters
    ----------
    a : IArray
        Input data.
    axis : None, int, tuple of ints, optional
        Axis or axes along which the reduction is performed. The default (axis = None) is perform
        the reduction over all dimensions of the input array.
        If this is a tuple of ints, a reduction is performed on multiple axes, instead of a single
        axis or all the axes as default.
    cfg : Config or None
        The configuration for this operation. If None (default), the current configuration will be
        used.
    kwargs : dict
        A dictionary for setting some or all of the fields in the Config dataclass that should
        override the current configuration.
    Returns
    -------
    sum : IArray or float
        Sum of a. If axis is None, the result is a float value. If axis is given, the result is
        an array of dimension a.ndim - len(axis).
    """
    return reduce(a, ia.Reduce.SUM, axis, cfg, **kwargs)


def prod(a: IArray, axis: Union[int, tuple] = None, cfg: ia.Config = None, **kwargs):
    """
    Return the product of array elements over a given axis.

    Parameters
    ----------
    a : IArray
        Input data.
    axis : None, int, tuple of ints, optional
        Axis or axes along which the reduction is performed. The default (axis = None) is perform
        the reduction over all dimensions of the input array.
        If this is a tuple of ints, a reduction is performed on multiple axes, instead of a single
        axis or all the axes as default.
    cfg : Config or None
        The configuration for this operation. If None (default), the current configuration will be
        used.
    kwargs : dict
        A dictionary for setting some or all of the fields in the Config dataclass that should
        override the current configuration.
    Returns
    -------
    prod : IArray or float
        Product of a. If axis is None, the result is a float value. If axis is given, the result is
        an array of dimension a.ndim - len(axis).
    """
    return reduce(a, ia.Reduce.PROD, axis, cfg, **kwargs)


def mean(a: IArray, axis: Union[int, tuple] = None, cfg: ia.Config = None, **kwargs):
    """
    Compute the arithmetic mean along the specified axis. Returns the average of the array elements.

    Parameters
    ----------
    a : IArray
        Input data.
    axis : None, int, tuple of ints, optional
        Axis or axes along which the reduction is performed. The default (axis = None) is perform
        the reduction over all dimensions of the input array.
        If this is a tuple of ints, a reduction is performed on multiple axes, instead of a single
        axis or all the axes as default.
    cfg : Config or None
        The configuration for this operation. If None (default), the current configuration will be
        used.
    kwargs : dict
        A dictionary for setting some or all of the fields in the Config dataclass that should
        override the current configuration.
    Returns
    -------
    mean : IArray or float
        Mean of a. If axis is None, the result is a float value. If axis is given, the result is
        an array of dimension a.ndim - len(axis).
    """
    return reduce(a, ia.Reduce.MEAN, axis, cfg, **kwargs)


# Linear Algebra


def matmul(a: IArray, b: IArray, cfg=None, **kwargs):
    """Multiply two matrices.

    Parameters
    ----------
    a : IArray
        First array.
    b : IArray
        Second array.
    cfg : Config
        The configuration for running the expression.
        If None (default), global defaults are used.
    kwargs : dict
        A dictionary for setting some or all of the fields in the Config
        dataclass that should override the current configuration.

    Returns
    -------
    IArray
        The resulting array.

    """
    shape = (a.shape[0], b.shape[1]) if b.ndim == 2 else (a.shape[0],)
    dtshape = ia.DTShape(shape, a.dtype)
    with ia.config(dtshape=dtshape, cfg=cfg, **kwargs) as cfg:
        return ext.matmul(cfg, a, b)


def transpose(a: IArray, cfg=None, **kwargs):
    """Transpose an array.

    Parameters
    ----------
    a : IArray
        The array to transpose.
    cfg : Config
        The configuration for running the expression.
        If None (default), global defaults are used.
    kwargs : dict
        A dictionary for setting some or all of the fields in the Config
        dataclass that should override the current configuration.

    Returns
    -------
    IArray
        The transposed array.

    """
    if a.ndim != 2:
        raise AttributeError("Array dimension must be 2")

    with ia.config(cfg=cfg, **kwargs) as cfg:
        return ext.transpose(cfg, a)<|MERGE_RESOLUTION|>--- conflicted
+++ resolved
@@ -12,13 +12,8 @@
 import iarray as ia
 from iarray import iarray_ext as ext
 from itertools import zip_longest
-<<<<<<< HEAD
-from typing import Union
-from enum import Enum
-=======
 import numpy as np
 from typing import Union
->>>>>>> 03a1fa4d
 
 
 class IArray(ext.Container):
@@ -300,19 +295,11 @@
             c = float(ia.iarray2numpy(c))
         return c
 
-<<<<<<< HEAD
 
 def max(a: IArray, axis: Union[int, tuple] = None, cfg: ia.Config = None, **kwargs):
     """
     Return the maximum of an array or maximum along an axis.
 
-=======
-
-def max(a: IArray, axis: Union[int, tuple] = None, cfg: ia.Config = None, **kwargs):
-    """
-    Return the maximum of an array or maximum along an axis.
-
->>>>>>> 03a1fa4d
     Parameters
     ----------
     a : IArray
