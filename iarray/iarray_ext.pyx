# Hey Cython, this is Python 3!
# cython: language_level=3

###########################################################################################
# Copyright INAOS GmbH, Thalwil, 2018.
# Copyright Francesc Alted, 2018.
#
# All rights reserved.
#
# This software is the confidential and proprietary information of INAOS GmbH
# and Francesc Alted ("Confidential Information"). You shall not disclose such Confidential
# Information and shall use it only in accordance with the terms of the license agreement.
###########################################################################################

from . cimport ciarray_ext as ciarray
import numpy as np
cimport numpy as np
import cython
from cpython.pycapsule cimport PyCapsule_New, PyCapsule_GetPointer
from math import ceil
from libc.stdlib cimport malloc, free
from iarray.container import IArray


cdef class ReadBlockIter:
    cdef ciarray.iarray_iter_read_block_t *_iter
    cdef ciarray.iarray_iter_read_block_value_t _val
    cdef Container _c
    cdef int dtype
    cdef int flag

    def __cinit__(self, c, block):
        self._c = c
        cdef ciarray.int64_t block_[ciarray.IARRAY_DIMENSION_MAX]
        for i in range(len(block)):
            block_[i] = block[i]

        ciarray.iarray_iter_read_block_new(self._c._ctx._ctx, &self._iter, self._c._c, block_, &self._val)
        if self._c.dtype == "double":
            self.dtype = 0
        else:
            self.dtype = 1

    def __dealloc__(self):
        ciarray.iarray_iter_read_block_free(self._iter)


    def __iter__(self):
        return self

    def __next__(self):
        if not ciarray.iarray_iter_read_block_has_next(self._iter):
            raise StopIteration

        ciarray.iarray_iter_read_block_next(self._iter)

        shape = tuple(self._val.block_shape[i] for i in range(self._c.ndim))
        size = np.prod(shape)

        if self.dtype == 0:
            view = <np.float64_t[:size]> self._val.pointer
        else:
            view = <np.float32_t[:size]> self._val.pointer
        a = np.asarray(view)

        index = tuple(self._val.elem_index[i] for i in range(self._c.ndim))

        return index, a.reshape(shape)

cdef class WriteBlockIter:
    cdef ciarray.iarray_iter_write_block_t *_iter
    cdef ciarray.iarray_iter_write_block_value_t _val
    cdef Container _c
    cdef int dtype
    cdef int flag

    def __cinit__(self, c, block=None):
        self._c = c
        cdef ciarray.int64_t block_[ciarray.IARRAY_DIMENSION_MAX]
        if block is None:
            ciarray.iarray_iter_write_block_new(self._c._ctx._ctx,  &self._iter,self._c._c, NULL, &self._val)
        else:
            for i in range(len(block)):
                block_[i] = block[i]
            ciarray.iarray_iter_write_block_new(self._c._ctx._ctx, &self._iter, self._c._c, block_, &self._val)
        if self._c.dtype == "double":
            self.dtype = 0
        else:
            self.dtype = 1

    def __dealloc__(self):
        ciarray.iarray_iter_write_block_free(self._iter)

    def __iter__(self):
        return self

    def __next__(self):
        if not ciarray.iarray_iter_write_block_has_next(self._iter):
            raise StopIteration

        ciarray.iarray_iter_write_block_next(self._iter)

        shape = tuple(self._val.block_shape[i] for i in range(self._c.ndim))
        size = np.prod(shape)

        if self.dtype == 0:
            view = <np.float64_t[:size]> self._val.pointer
        else:
            view = <np.float32_t[:size]> self._val.pointer
        a = np.asarray(view)

        index = tuple(self._val.elem_index[i] for i in range(self._c.ndim))

        return index, a.reshape(shape)

cdef class IarrayInit:
    def __cinit__(self):
        ciarray.iarray_init()

    def __delloc(self):
        ciarray.iarray_destroy()


cdef class Config:
    cdef ciarray.iarray_config_t _cfg

<<<<<<< HEAD
    def __init__(self, compression_codec=1, compression_level=5, use_dict=0, filter_flags=0,
                 eval_flags="iterblock", max_num_threads=1, fp_mantissa_bits=0, blocksize=0):
=======
    def __init__(self, compression_codec=1, compression_level=5, use_dict=0, filter_flags=0, eval_flags="iterblock",
                 max_num_threads=1, fp_mantissa_bits=0, blocksize=0):
>>>>>>> a51a84fa
        self._cfg.compression_codec = compression_codec
        self._cfg.compression_level = compression_level
        self._cfg.use_dict = use_dict
        self._cfg.filter_flags = filter_flags
        if eval_flags == "iterblock":
            self._cfg.eval_flags = ciarray.IARRAY_EXPR_EVAL_ITERBLOCK
        elif eval_flags == "iterchunk":
            self._cfg.eval_flags = ciarray.IARRAY_EXPR_EVAL_ITERCHUNK
        elif eval_flags == "chunk":
            self._cfg.eval_flags = ciarray.IARRAY_EXPR_EVAL_CHUNK
        elif eval_flags == "block":
            self._cfg.eval_flags = ciarray.IARRAY_EXPR_EVAL_BLOCK
        # else:     // Uncomment this when ITERCHUNKPARA would be in IronArray master
        #     self._cfg.eval_flags = ciarray.IARRAY_EXPR_EVAL_ITERCHUNKPARA
        self._cfg.max_num_threads = max_num_threads
        self._cfg.fp_mantissa_bits = fp_mantissa_bits
        self._cfg.blocksize = blocksize

    def to_dict(self):
        return <object> self._cfg

    @property
    def compression_codec(self):
            codec = ["BloscLZ", "LZ4", "LZ4HC", "Snappy", "Zlib", "Zstd", "Lizard"]
            return codec[self._cfg.compression_codec]

    @property
    def compression_level(self):
        return self._cfg.compression_level

    @property
    def filter_flags(self):
        flags = {0: "No filters", 1: "Shuffle", 2: "Bit Shuffle", 4: "Delta", 8: "Trunc. Precision"}
        return flags[self._cfg.filter_flags]

    @property
    def eval_flags(self):
        flags = {1: "Block", 2: "Chunk", 4: "Block (iter)", 8: "Chunk (iter)", 16: "Chunk (iterpara)"}
        return flags[self._cfg.eval_flags]

    @property
    def max_num_threads(self):
        return self._cfg.max_num_threads

    @property
    def fp_mantissa_bits(self):
        return self._cfg.fp_mantissa_bits

    @property
    def blocksize(self):
        return self._cfg.blocksize

    def __str__(self):
        res = f"IARRAY CONFIG OBJECT\n"
        compression_codec = f"    Compression codec: {self.compression_codec}\n"
        compression_level = f"    Compression level: {self.compression_level}\n"
        filter_flags = f"    Filter flags: {self.filter_flags}\n"
        eval_flags = f"    Eval flags: {self.eval_flags}\n"
        max_num_threads = f"    Max. num. threads: {self.max_num_threads}\n"
        fp_mantissa_bits = f"    Fp mantissa bits: {self.fp_mantissa_bits}\n"
        blocksize = f"    Blocksize: {self.blocksize}"
        return res + compression_codec + compression_level + filter_flags + eval_flags +\
               max_num_threads + fp_mantissa_bits + blocksize


cdef class _Dtshape:
    cdef ciarray.iarray_dtshape_t _dtshape

    def __cinit__(self, shape, pshape=None, dtype="double"):
        self._dtshape.ndim = len(shape)
        if dtype == "double":
            self._dtshape.dtype = ciarray.IARRAY_DATA_TYPE_DOUBLE
        elif dtype == "float":
            self._dtshape.dtype = ciarray.IARRAY_DATA_TYPE_FLOAT
        for i in range(len(shape)):
            self._dtshape.shape[i] = shape[i]
            if pshape is not None:
               self._dtshape.pshape[i] = pshape[i]
            else:
                self._dtshape.pshape[i] = 0

    cdef to_dict(self):
        return <object> self._dtshape

    @property
    def ndim(self):
        return self._dtshape.ndim

    @property
    def dtype(self):
        dtype = ["double", "float"]
        return dtype[self._dtshape.dtype]

    @property
    def shape(self):
        shape = []
        for i in range(self.ndim):
            shape.append(self._dtshape.shape[i])
        return tuple(shape)

    @property
    def pshape(self):
        pshape = []
        for i in range(self.ndim):
            pshape.append(self._dtshape.pshape[i])
        return tuple(pshape)

    def __str__(self):
        res = f"IARRAY DTSHAPE OBJECT\n"
        ndim = f"    Dimensions: {self.ndim}\n"
        shape = f"    Shape: {self.shape}\n"
        pshape = f"    Pshape: {self.pshape}\n"
        dtype = f"    Datatype: {self.dtype}"

        return res + ndim + shape + pshape + dtype


cdef class Context:
    cdef ciarray.iarray_context_t *_ctx

    def __cinit__(self, cfg):
        cdef ciarray.iarray_config_t cfg_ = cfg.to_dict()
        ciarray.iarray_context_new(&cfg_, &self._ctx)

    def __dealloc__(self):
        ciarray.iarray_context_free(&self._ctx)

    def to_capsule(self):
        return PyCapsule_New(self._ctx, "iarray_context_t*", NULL)

    def __str__(self):
        return "IARRAY CONTEXT OBJECT"


cdef class RandomContext:
    cdef ciarray.iarray_random_ctx_t *_r_ctx
    cdef Context _ctx

    def __init__(self, ctx, seed=0, rng="MERSENNE_TWISTER"):
        self._ctx = ctx
        cdef ciarray.iarray_random_ctx_t* r_ctx
        if rng == "MERSENNE_TWISTER":
            ciarray.iarray_random_ctx_new(self._ctx._ctx, seed, ciarray.IARRAY_RANDOM_RNG_MERSENNE_TWISTER, &r_ctx)
        else:
            ciarray.iarray_random_ctx_new(self._ctx._ctx, seed, ciarray.IARRAY_RANDOM_RNG_SOBOL, &r_ctx)
        self._r_ctx = r_ctx

    def __dealloc__(self):
        ciarray.iarray_random_ctx_free(self._ctx._ctx, &self._r_ctx)

    def to_capsule(self):
        return PyCapsule_New(self._r_ctx, "iarray_random_ctx_t*", NULL)

    def __str__(self):
        return "IARRAY RANDOM CONTEXT OBJECT"


cdef class Container:
    cdef ciarray.iarray_container_t *_c
    cdef Context _ctx

    def __init__(self, ctx, c):
        self._ctx = ctx
        cdef ciarray.iarray_container_t* c_ = <ciarray.iarray_container_t*> PyCapsule_GetPointer(c, "iarray_container_t*")
        self._c = c_

    def __dealloc__(self):
        ciarray.iarray_container_free(self._ctx._ctx, &self._c)

    def iter_read_block(self, block=None):
        return ReadBlockIter(self, block)

    def iter_write_block(self, block=None):
        return WriteBlockIter(self, block)

    def to_capsule(self):
        return PyCapsule_New(self._c, "iarray_container_t*", NULL)

    @property
    def ndim(self):
        cdef ciarray.iarray_dtshape_t dtshape
        ciarray.iarray_get_dtshape(self._ctx._ctx, self._c, &dtshape)

        return dtshape.ndim

    @property
    def shape(self):
        cdef ciarray.iarray_dtshape_t dtshape
        ciarray.iarray_get_dtshape(self._ctx._ctx, self._c, &dtshape)

        shape = [dtshape.shape[i] for i in range(self.ndim)]
        return tuple(shape)

    @property
    def pshape(self):
        cdef ciarray.iarray_dtshape_t dtshape
        ciarray.iarray_get_dtshape(self._ctx._ctx, self._c, &dtshape)

        pshape = [dtshape.pshape[i] for i in range(self.ndim)]
        return tuple(pshape)

    @property
    def dtype(self):
        dtype = ["double", "float"]
        cdef ciarray.iarray_dtshape_t dtshape
        ciarray.iarray_get_dtshape(self._ctx._ctx, self._c, &dtshape)

        return dtype[dtshape.dtype]

    def __str__(self):
        res = f"IARRAY CONTAINER OBJECT\n"
        ndim = f"    Dimensions: {self.ndim}\n"
        shape = f"    Shape: {self.shape}\n"
        pshape = f"    Pshape: {self.pshape}\n"
        dtype = f"    Datatype: {self.dtype}"

        return res + ndim + shape + pshape + dtype

    def __getitem__(self, item):
        if self.ndim == 1:
            item = [item]

        start = [s.start if s.start is not None else 0 for s in item]
        stop = [s.stop if s.stop is not None else sh for s, sh in zip(item, self.shape)]

        return _get_slice(self._ctx, self, start, stop)


cdef class Expression:
    cdef object expression
    cdef ciarray.iarray_expression_t *_e
    cdef Context _ctx

    def __init__(self, ctx):
        self._ctx = ctx
        cdef ciarray.iarray_expression_t* e
        ciarray.iarray_expr_new(self._ctx._ctx, &e)
        self._e = e
        self.expression = None

    def __dealloc__(self):
        ciarray.iarray_expr_free(self._ctx._ctx, &self._e)

    def bind(self, var, c):
        var2 = var.encode("utf-8") if isinstance(var, str) else var
        cdef ciarray.iarray_container_t *c_ = <ciarray.iarray_container_t*> PyCapsule_GetPointer(c.to_capsule(), "iarray_container_t*")
        ciarray.iarray_expr_bind(self._e, var2, c_)

    def compile(self, expr):
        expr2 = expr.encode("utf-8") if isinstance(expr, str) else expr
        if ciarray.iarray_expr_compile(self._e, expr2) != 0:
            raise ValueError(f"Error in compiling expr: {expr}")
        self.expression = expr2

    def eval(self, shape, pshape=None, dtype="double", filename=None):

        dtshape = _Dtshape(shape, pshape, dtype).to_dict()
        cdef ciarray.iarray_dtshape_t dtshape_ = <ciarray.iarray_dtshape_t> dtshape

        cdef ciarray.iarray_container_t *c
        ciarray.iarray_container_new(self._ctx._ctx, &dtshape_, NULL, 0, &c)
        if ciarray.iarray_eval(self._e, c) != 0:
            raise ValueError(f"Error in evaluating expr: {self.expression}")

        c_c = PyCapsule_New(c, "iarray_container_t*", NULL)

        return IArray(self._ctx, c_c)

#
# Iarray container creators
#

def empty(ctx, shape, pshape=None, dtype="double", filename=None):
    cdef ciarray.iarray_context_t *ctx_ = <ciarray.iarray_context_t*> PyCapsule_GetPointer(ctx.to_capsule(), "iarray_context_t*")

    dtshape = _Dtshape(shape, pshape, dtype).to_dict()
    cdef ciarray.iarray_dtshape_t dtshape_ = <ciarray.iarray_dtshape_t> dtshape

    cdef ciarray.iarray_store_properties_t store
    if filename is not None:
        filename = filename.encode("utf-8") if isinstance(filename, str) else filename
        store.id = filename

    flags = 0 if filename is None else ciarray.IARRAY_CONTAINER_PERSIST

    cdef ciarray.iarray_container_t *c
    if flags == ciarray.IARRAY_CONTAINER_PERSIST:
        ciarray.iarray_container_new(ctx_, &dtshape_, &store, flags, &c)
    else:
        ciarray.iarray_container_new(ctx_, &dtshape_, NULL, flags, &c)

    c_c = PyCapsule_New(c, "iarray_container_t*", NULL)

    return IArray(ctx, c_c)


def arange(ctx, *args, shape=None, pshape=None, dtype="double", filename=None):
    cdef ciarray.iarray_context_t *ctx_ = <ciarray.iarray_context_t*> PyCapsule_GetPointer(ctx.to_capsule(), "iarray_context_t*")

    s = slice(*args)
    start = 0 if s.start is None else s.start
    stop = s.stop
    step = 1 if s.step is None else s.step

    if shape is None:
        shape = [ceil((stop - start)/step)]

    dtshape = _Dtshape(shape, pshape, dtype).to_dict()
    cdef ciarray.iarray_dtshape_t dtshape_ = <ciarray.iarray_dtshape_t> dtshape

    cdef ciarray.iarray_store_properties_t store
    if filename is not None:
        filename = filename.encode("utf-8") if isinstance(filename, str) else filename
        store.id = filename

    flags = 0 if filename is None else ciarray.IARRAY_CONTAINER_PERSIST

    cdef ciarray.iarray_container_t *c
    if flags == ciarray.IARRAY_CONTAINER_PERSIST:
        ciarray.iarray_arange(ctx_, &dtshape_, start, stop, step, &store, flags, &c)
    else:
        ciarray.iarray_arange(ctx_, &dtshape_, start, stop, step, NULL, flags, &c)

    c_c = PyCapsule_New(c, "iarray_container_t*", NULL)

    return IArray(ctx, c_c)


def linspace(ctx, nelem, start, stop, shape=None, pshape=None, dtype="double", filename=None):
    cdef ciarray.iarray_context_t *ctx_ = <ciarray.iarray_context_t*> PyCapsule_GetPointer(ctx.to_capsule(), "iarray_context_t*")

    if shape is None:
        shape = [nelem]

    dtshape = _Dtshape(shape, pshape, dtype).to_dict()
    cdef ciarray.iarray_dtshape_t dtshape_ = <ciarray.iarray_dtshape_t> dtshape

    cdef ciarray.iarray_store_properties_t store
    if filename is not None:
        filename = filename.encode("utf-8") if isinstance(filename, str) else filename
        store.id = filename

    flags = 0 if filename is None else ciarray.IARRAY_CONTAINER_PERSIST

    cdef ciarray.iarray_container_t *c
    if flags == ciarray.IARRAY_CONTAINER_PERSIST:
        ciarray.iarray_linspace(ctx_, &dtshape_, nelem, start, stop, &store, flags, &c)
    else:
        ciarray.iarray_linspace(ctx_, &dtshape_, nelem, start, stop, NULL, flags, &c)

    c_c = PyCapsule_New(c, "iarray_container_t*", NULL)
    return IArray(ctx, c_c)


def zeros(ctx, shape, pshape=None, dtype="double", filename=None):
    cdef ciarray.iarray_context_t *ctx_ = <ciarray.iarray_context_t*> PyCapsule_GetPointer(ctx.to_capsule(), "iarray_context_t*")

    dtshape = _Dtshape(shape, pshape, dtype).to_dict()
    cdef ciarray.iarray_dtshape_t dtshape_ = <ciarray.iarray_dtshape_t> dtshape

    cdef ciarray.iarray_store_properties_t store
    if filename is not None:
        filename = filename.encode("utf-8") if isinstance(filename, str) else filename
        store.id = filename

    flags = 0 if filename is None else ciarray.IARRAY_CONTAINER_PERSIST

    cdef ciarray.iarray_container_t *c
    if flags == ciarray.IARRAY_CONTAINER_PERSIST:
        ciarray.iarray_zeros(ctx_, &dtshape_, &store, flags, &c)
    else:
        ciarray.iarray_zeros(ctx_, &dtshape_, NULL, flags, &c)

    c_c = PyCapsule_New(c, "iarray_container_t*", NULL)
    return IArray(ctx, c_c)


def ones(ctx, shape, pshape=None, dtype="double", filename=None):
    cdef ciarray.iarray_context_t *ctx_ = <ciarray.iarray_context_t*> PyCapsule_GetPointer(ctx.to_capsule(), "iarray_context_t*")

    dtshape = _Dtshape(shape, pshape, dtype).to_dict()
    cdef ciarray.iarray_dtshape_t dtshape_ = <ciarray.iarray_dtshape_t> dtshape

    cdef ciarray.iarray_store_properties_t store
    if filename is not None:
        filename = filename.encode("utf-8") if isinstance(filename, str) else filename
        store.id = filename

    flags = 0 if filename is None else ciarray.IARRAY_CONTAINER_PERSIST

    cdef ciarray.iarray_container_t *c
    if flags == ciarray.IARRAY_CONTAINER_PERSIST:
        ciarray.iarray_ones(ctx_, &dtshape_, &store, flags, &c)
    else:
        ciarray.iarray_ones(ctx_, &dtshape_, NULL, flags, &c)

    c_c = PyCapsule_New(c, "iarray_container_t*", NULL)
    return IArray(ctx, c_c)


def full(ctx, fill_value, shape, pshape=None, dtype="double", filename=None):
    cdef ciarray.iarray_context_t *ctx_ = <ciarray.iarray_context_t*> PyCapsule_GetPointer(ctx.to_capsule(), "iarray_context_t*")

    dtshape = _Dtshape(shape, pshape, dtype).to_dict()
    cdef ciarray.iarray_dtshape_t dtshape_ = <ciarray.iarray_dtshape_t> dtshape

    cdef ciarray.iarray_store_properties_t store
    if filename is not None:
        filename = filename.encode("utf-8") if isinstance(filename, str) else filename
        store.id = filename

    flags = 0 if filename is None else ciarray.IARRAY_CONTAINER_PERSIST

    cdef ciarray.iarray_container_t *c
    if flags == ciarray.IARRAY_CONTAINER_PERSIST:
        if dtype == "double":
            ciarray.iarray_fill_double(ctx_, &dtshape_, fill_value, &store, flags, &c)
        else:
            ciarray.iarray_fill_float(ctx_, &dtshape_, fill_value, &store, flags, &c)
    else:
        if dtype == "double":
            ciarray.iarray_fill_double(ctx_, &dtshape_, fill_value, NULL, flags, &c)
        else:
            ciarray.iarray_fill_float(ctx_, &dtshape_, fill_value, NULL, flags, &c)

    c_c = PyCapsule_New(c, "iarray_container_t*", NULL)
    return IArray(ctx, c_c)


def _get_slice(ctx, data, start, stop, pshape=None, filename=None, view=True):
    cdef ciarray.iarray_context_t *ctx_ = <ciarray.iarray_context_t*> PyCapsule_GetPointer(ctx.to_capsule(), "iarray_context_t*")
    cdef ciarray.iarray_container_t *data_ = <ciarray.iarray_container_t*> PyCapsule_GetPointer(data.to_capsule(), "iarray_container_t*")

    shape = [sp%s - st%s for sp, st, s in zip(stop, start, data.shape)]

    if pshape is None:
        pshape = shape

    cdef ciarray.iarray_store_properties_t store
    if filename is not None:
        filename = filename.encode("utf-8") if isinstance(filename, str) else filename
        store.id = filename

    flags = 0 if filename is None else ciarray.IARRAY_CONTAINER_PERSIST
    cdef ciarray.int64_t start_[ciarray.IARRAY_DIMENSION_MAX]
    cdef ciarray.int64_t stop_[ciarray.IARRAY_DIMENSION_MAX]
    cdef ciarray.int64_t pshape_[ciarray.IARRAY_DIMENSION_MAX]

    for i in range(len(start)):
        start_[i] = start[i]
        stop_[i] = stop[i]
        pshape_[i] = pshape[i]

    cdef ciarray.iarray_container_t *c
    if flags == ciarray.IARRAY_CONTAINER_PERSIST:
        ciarray.iarray_get_slice(ctx_, data_, start_, stop_, pshape_, &store, flags, view, &c)
    else:
        ciarray.iarray_get_slice(ctx_, data_, start_, stop_, pshape_, NULL, flags, view, &c)

    c_c = PyCapsule_New(c, "iarray_container_t*", NULL)
    return IArray(ctx, c_c)


def numpy2iarray(ctx, a, pshape=None, filename=None):
    """

    :rtype: object
    """
    cdef ciarray.iarray_context_t *ctx_ = <ciarray.iarray_context_t*> PyCapsule_GetPointer(ctx.to_capsule(), "iarray_context_t*")

    dtype = None
    if a.dtype == np.float64:
        dtype = "double"
    elif a.dtype == np.float32:
        dtype = "float"
    else:
        print("ERROR")

    dtshape = _Dtshape(a.shape, pshape, dtype).to_dict()
    cdef ciarray.iarray_dtshape_t dtshape_ = <ciarray.iarray_dtshape_t> dtshape

    cdef ciarray.iarray_store_properties_t store
    if filename is not None:
        filename = filename.encode("utf-8") if isinstance(filename, str) else filename
        store.id = filename

    flags = 0 if filename is None else ciarray.IARRAY_CONTAINER_PERSIST

    buffer_size = a.size * np.dtype(a.dtype).itemsize

    cdef ciarray.iarray_container_t *c
    if flags == ciarray.IARRAY_CONTAINER_PERSIST:
        ciarray.iarray_from_buffer(ctx_, &dtshape_, np.PyArray_DATA(a), buffer_size, &store, flags, &c)
    else:
        ciarray.iarray_from_buffer(ctx_, &dtshape_, np.PyArray_DATA(a), buffer_size, NULL, flags, &c)

    c_c =  PyCapsule_New(c, "iarray_container_t*", NULL)
    return IArray(ctx, c_c)


def iarray2numpy(ctx, c):
    cdef ciarray.iarray_context_t *ctx_ = <ciarray.iarray_context_t*> PyCapsule_GetPointer(ctx.to_capsule(), "iarray_context_t*")
    cdef ciarray.iarray_container_t *c_ = <ciarray.iarray_container_t*> PyCapsule_GetPointer(c.to_capsule(), "iarray_container_t*")

    cdef ciarray.iarray_dtshape_t dtshape
    ciarray.iarray_get_dtshape(ctx_, c_, &dtshape)

    shape = []
    for i in range(dtshape.ndim):
        shape.append(dtshape.shape[i])
    size = np.prod(shape, dtype=np.int64)

    npdtype = np.float64 if dtshape.dtype == ciarray.IARRAY_DATA_TYPE_DOUBLE else np.float32

    a = np.zeros(size, dtype=npdtype).reshape(shape)
    ciarray.iarray_to_buffer(ctx_, c_, np.PyArray_DATA(a), size*8)

    return a


def from_file(ctx, filename):
    cdef ciarray.iarray_context_t *ctx_ = <ciarray.iarray_context_t*> PyCapsule_GetPointer(ctx.to_capsule(), "iarray_context_t*")

    cdef ciarray.iarray_store_properties_t store
    filename = filename.encode("utf-8") if isinstance(filename, str) else filename
    store.id = filename

    cdef ciarray.iarray_container_t *c
    ciarray.iarray_from_file(ctx_, &store, &c)

    c_c = PyCapsule_New(c, "iarray_container_t*", NULL)
    return IArray(ctx, c_c)

#
# Expression functions
#

def expr_bind(e, var, c):
    cdef ciarray.iarray_expression_t* e_= <ciarray.iarray_expression_t*> PyCapsule_GetPointer(e, "iarray_expression_t*")
    cdef ciarray.iarray_container_t *c_ = <ciarray.iarray_container_t*> PyCapsule_GetPointer(c.to_capsule(), "iarray_container_t*")
    ciarray.iarray_expr_bind(e_, var, c_)

def expr_compile(e, expr):
    cdef ciarray.iarray_expression_t* e_= <ciarray.iarray_expression_t*> PyCapsule_GetPointer(e, "iarray_expression_t*")
    ciarray.iarray_expr_compile(e_, expr)

def expr_eval(e, c):
    cdef ciarray.iarray_expression_t* e_= <ciarray.iarray_expression_t*> PyCapsule_GetPointer(e, "iarray_expression_t*")
    cdef ciarray.iarray_container_t *c_ = <ciarray.iarray_container_t*> PyCapsule_GetPointer(c.to_capsule(), "iarray_container_t*")
    ciarray.iarray_eval(e_, c_)

#
# Random functions
#

def random_rand(ctx, r_ctx, shape, pshape=None, dtype="double", filename=None):
    cdef ciarray.iarray_context_t *ctx_ = <ciarray.iarray_context_t*> PyCapsule_GetPointer(ctx.to_capsule(), "iarray_context_t*")
    cdef ciarray.iarray_random_ctx_t *r_ctx_ = <ciarray.iarray_random_ctx_t*> PyCapsule_GetPointer(r_ctx.to_capsule(), "iarray_random_ctx_t*")

    dtshape = _Dtshape(shape, pshape, dtype).to_dict()
    cdef ciarray.iarray_dtshape_t dtshape_ = <ciarray.iarray_dtshape_t> dtshape

    cdef ciarray.iarray_store_properties_t store
    if filename is not None:
        filename = filename.encode("utf-8") if isinstance(filename, str) else filename
        store.id = filename

    flags = 0 if filename is None else ciarray.IARRAY_CONTAINER_PERSIST

    cdef ciarray.iarray_container_t *c
    if flags == ciarray.IARRAY_CONTAINER_PERSIST:
        ciarray.iarray_random_rand(ctx_, &dtshape_, r_ctx_, &store, flags, &c)
    else:
        ciarray.iarray_random_rand(ctx_, &dtshape_, r_ctx_, NULL, flags, &c)

    c_c = PyCapsule_New(c, "iarray_container_t*", NULL)
    return IArray(ctx, c_c)


def random_randn(ctx, r_ctx, shape, pshape=None, dtype="double", filename=None):
    cdef ciarray.iarray_context_t *ctx_ = <ciarray.iarray_context_t*> PyCapsule_GetPointer(ctx.to_capsule(), "iarray_context_t*")
    cdef ciarray.iarray_random_ctx_t *r_ctx_ = <ciarray.iarray_random_ctx_t*> PyCapsule_GetPointer(r_ctx.to_capsule(), "iarray_random_ctx_t*")

    dtshape = _Dtshape(shape, pshape, dtype).to_dict()
    cdef ciarray.iarray_dtshape_t dtshape_ = <ciarray.iarray_dtshape_t> dtshape

    cdef ciarray.iarray_store_properties_t store
    if filename is not None:
        filename = filename.encode("utf-8") if isinstance(filename, str) else filename
        store.id = filename

    flags = 0 if filename is None else ciarray.IARRAY_CONTAINER_PERSIST

    cdef ciarray.iarray_container_t *c
    if flags == ciarray.IARRAY_CONTAINER_PERSIST:
        ciarray.iarray_random_randn(ctx_, &dtshape_, r_ctx_, &store, flags, &c)
    else:
        ciarray.iarray_random_randn(ctx_, &dtshape_, r_ctx_, NULL, flags, &c)

    c_c = PyCapsule_New(c, "iarray_container_t*", NULL)
    return IArray(ctx, c_c)


def random_beta(ctx, r_ctx, alpha, beta, shape, pshape=None, dtype="double", filename=None):
    cdef ciarray.iarray_context_t *ctx_ = <ciarray.iarray_context_t*> PyCapsule_GetPointer(ctx.to_capsule(), "iarray_context_t*")
    cdef ciarray.iarray_random_ctx_t *r_ctx_ = <ciarray.iarray_random_ctx_t*> PyCapsule_GetPointer(r_ctx.to_capsule(), "iarray_random_ctx_t*")

    if dtype == "double":
        ciarray.iarray_random_dist_set_param_double(r_ctx_, ciarray.IARRAY_RANDOM_DIST_PARAM_ALPHA, alpha)
        ciarray.iarray_random_dist_set_param_double(r_ctx_, ciarray.IARRAY_RANDOM_DIST_PARAM_BETA, beta)
    else:
        ciarray.iarray_random_dist_set_param_float(r_ctx_, ciarray.IARRAY_RANDOM_DIST_PARAM_ALPHA, alpha)
        ciarray.iarray_random_dist_set_param_float(r_ctx_, ciarray.IARRAY_RANDOM_DIST_PARAM_BETA, beta)

    dtshape = _Dtshape(shape, pshape, dtype).to_dict()
    cdef ciarray.iarray_dtshape_t dtshape_ = <ciarray.iarray_dtshape_t> dtshape

    cdef ciarray.iarray_store_properties_t store
    if filename is not None:
        filename = filename.encode("utf-8") if isinstance(filename, str) else filename
        store.id = filename

    flags = 0 if filename is None else ciarray.IARRAY_CONTAINER_PERSIST

    cdef ciarray.iarray_container_t *c
    if flags == ciarray.IARRAY_CONTAINER_PERSIST:
        ciarray.iarray_random_beta(ctx_, &dtshape_, r_ctx_, &store, flags, &c)
    else:
        ciarray.iarray_random_beta(ctx_, &dtshape_, r_ctx_, NULL, flags, &c)

    c_c = PyCapsule_New(c, "iarray_container_t*", NULL)
    return IArray(ctx, c_c)


def random_lognormal(ctx, r_ctx, mu, sigma, shape, pshape=None, dtype="double", filename=None):
    cdef ciarray.iarray_context_t *ctx_ = <ciarray.iarray_context_t*> PyCapsule_GetPointer(ctx.to_capsule(), "iarray_context_t*")
    cdef ciarray.iarray_random_ctx_t *r_ctx_ = <ciarray.iarray_random_ctx_t*> PyCapsule_GetPointer(r_ctx.to_capsule(), "iarray_random_ctx_t*")

    if dtype == "double":
        ciarray.iarray_random_dist_set_param_double(r_ctx_, ciarray.IARRAY_RANDOM_DIST_PARAM_MU, mu)
        ciarray.iarray_random_dist_set_param_double(r_ctx_, ciarray.IARRAY_RANDOM_DIST_PARAM_SIGMA, sigma)
    else:
        ciarray.iarray_random_dist_set_param_float(r_ctx_, ciarray.IARRAY_RANDOM_DIST_PARAM_MU, mu)
        ciarray.iarray_random_dist_set_param_float(r_ctx_, ciarray.IARRAY_RANDOM_DIST_PARAM_SIGMA, sigma)

    dtshape = _Dtshape(shape, pshape, dtype).to_dict()
    cdef ciarray.iarray_dtshape_t dtshape_ = <ciarray.iarray_dtshape_t> dtshape

    cdef ciarray.iarray_store_properties_t store
    if filename is not None:
        filename = filename.encode("utf-8") if isinstance(filename, str) else filename
        store.id = filename

    flags = 0 if filename is None else ciarray.IARRAY_CONTAINER_PERSIST

    cdef ciarray.iarray_container_t *c
    if flags == ciarray.IARRAY_CONTAINER_PERSIST:
        ciarray.iarray_random_lognormal(ctx_, &dtshape_, r_ctx_, &store, flags, &c)
    else:
        ciarray.iarray_random_lognormal(ctx_, &dtshape_, r_ctx_, NULL, flags, &c)

    c_c = PyCapsule_New(c, "iarray_container_t*", NULL)
    return IArray(ctx, c_c)


def random_exponential(ctx, r_ctx, beta, shape, pshape=None, dtype="double", filename=None):
    cdef ciarray.iarray_context_t *ctx_ = <ciarray.iarray_context_t*> PyCapsule_GetPointer(ctx.to_capsule(), "iarray_context_t*")
    cdef ciarray.iarray_random_ctx_t *r_ctx_ = <ciarray.iarray_random_ctx_t*> PyCapsule_GetPointer(r_ctx.to_capsule(), "iarray_random_ctx_t*")

    if dtype == "double":
        ciarray.iarray_random_dist_set_param_double(r_ctx_, ciarray.IARRAY_RANDOM_DIST_PARAM_BETA, beta)
    else:
        ciarray.iarray_random_dist_set_param_float(r_ctx_, ciarray.IARRAY_RANDOM_DIST_PARAM_BETA, beta)

    dtshape = _Dtshape(shape, pshape, dtype).to_dict()
    cdef ciarray.iarray_dtshape_t dtshape_ = <ciarray.iarray_dtshape_t> dtshape

    cdef ciarray.iarray_store_properties_t store
    if filename is not None:
        filename = filename.encode("utf-8") if isinstance(filename, str) else filename
        store.id = filename

    flags = 0 if filename is None else ciarray.IARRAY_CONTAINER_PERSIST

    cdef ciarray.iarray_container_t *c
    if flags == ciarray.IARRAY_CONTAINER_PERSIST:
        ciarray.iarray_random_exponential(ctx_, &dtshape_, r_ctx_, &store, flags, &c)
    else:
        ciarray.iarray_random_exponential(ctx_, &dtshape_, r_ctx_, NULL, flags, &c)

    c_c = PyCapsule_New(c, "iarray_container_t*", NULL)
    return IArray(ctx, c_c)


def random_uniform(ctx, r_ctx, a, b, shape, pshape=None, dtype="double", filename=None):
    cdef ciarray.iarray_context_t *ctx_ = <ciarray.iarray_context_t*> PyCapsule_GetPointer(ctx.to_capsule(), "iarray_context_t*")
    cdef ciarray.iarray_random_ctx_t *r_ctx_ = <ciarray.iarray_random_ctx_t*> PyCapsule_GetPointer(r_ctx.to_capsule(), "iarray_random_ctx_t*")

    if dtype == "double":
        ciarray.iarray_random_dist_set_param_double(r_ctx_, ciarray.IARRAY_RANDOM_DIST_PARAM_A, a)
        ciarray.iarray_random_dist_set_param_double(r_ctx_, ciarray.IARRAY_RANDOM_DIST_PARAM_B, b)
    else:
        ciarray.iarray_random_dist_set_param_float(r_ctx_, ciarray.IARRAY_RANDOM_DIST_PARAM_A, a)
        ciarray.iarray_random_dist_set_param_float(r_ctx_, ciarray.IARRAY_RANDOM_DIST_PARAM_B, b)

    dtshape = _Dtshape(shape, pshape, dtype).to_dict()
    cdef ciarray.iarray_dtshape_t dtshape_ = <ciarray.iarray_dtshape_t> dtshape

    cdef ciarray.iarray_store_properties_t store
    if filename is not None:
        filename = filename.encode("utf-8") if isinstance(filename, str) else filename
        store.id = filename

    flags = 0 if filename is None else ciarray.IARRAY_CONTAINER_PERSIST

    cdef ciarray.iarray_container_t *c
    if flags == ciarray.IARRAY_CONTAINER_PERSIST:
        ciarray.iarray_random_uniform(ctx_, &dtshape_, r_ctx_, &store, flags, &c)
    else:
        ciarray.iarray_random_uniform(ctx_, &dtshape_, r_ctx_, NULL, flags, &c)

    c_c = PyCapsule_New(c, "iarray_container_t*", NULL)
    return IArray(ctx, c_c)


def random_bernoulli(ctx, r_ctx, p, shape, pshape=None, dtype="double", filename=None):
    cdef ciarray.iarray_context_t *ctx_ = <ciarray.iarray_context_t*> PyCapsule_GetPointer(ctx.to_capsule(), "iarray_context_t*")
    cdef ciarray.iarray_random_ctx_t *r_ctx_ = <ciarray.iarray_random_ctx_t*> PyCapsule_GetPointer(r_ctx.to_capsule(), "iarray_random_ctx_t*")

    if dtype == "double":
        ciarray.iarray_random_dist_set_param_double(r_ctx_, ciarray.IARRAY_RANDOM_DIST_PARAM_P, p)
    else:
        ciarray.iarray_random_dist_set_param_float(r_ctx_, ciarray.IARRAY_RANDOM_DIST_PARAM_P, p)

    dtshape = _Dtshape(shape, pshape, dtype).to_dict()
    cdef ciarray.iarray_dtshape_t dtshape_ = <ciarray.iarray_dtshape_t> dtshape

    cdef ciarray.iarray_store_properties_t store
    if filename is not None:
        filename = filename.encode("utf-8") if isinstance(filename, str) else filename
        store.id = filename

    flags = 0 if filename is None else ciarray.IARRAY_CONTAINER_PERSIST

    cdef ciarray.iarray_container_t *c
    if flags == ciarray.IARRAY_CONTAINER_PERSIST:
        ciarray.iarray_random_bernoulli(ctx_, &dtshape_, r_ctx_, &store, flags, &c)
    else:
        ciarray.iarray_random_bernoulli(ctx_, &dtshape_, r_ctx_, NULL, flags, &c)

    c_c = PyCapsule_New(c, "iarray_container_t*", NULL)
    return IArray(ctx, c_c)

def random_binomial(ctx, r_ctx, m, p, shape, pshape=None, dtype="double", filename=None):
    cdef ciarray.iarray_context_t *ctx_ = <ciarray.iarray_context_t*> PyCapsule_GetPointer(ctx.to_capsule(), "iarray_context_t*")
    cdef ciarray.iarray_random_ctx_t *r_ctx_ = <ciarray.iarray_random_ctx_t*> PyCapsule_GetPointer(r_ctx.to_capsule(), "iarray_random_ctx_t*")

    if dtype == "double":
        ciarray.iarray_random_dist_set_param_double(r_ctx_, ciarray.IARRAY_RANDOM_DIST_PARAM_P, p)
        ciarray.iarray_random_dist_set_param_double(r_ctx_, ciarray.IARRAY_RANDOM_DIST_PARAM_M, m)
    else:
        ciarray.iarray_random_dist_set_param_float(r_ctx_, ciarray.IARRAY_RANDOM_DIST_PARAM_P, p)
        ciarray.iarray_random_dist_set_param_float(r_ctx_, ciarray.IARRAY_RANDOM_DIST_PARAM_M, m)

    dtshape = _Dtshape(shape, pshape, dtype).to_dict()
    cdef ciarray.iarray_dtshape_t dtshape_ = <ciarray.iarray_dtshape_t> dtshape

    cdef ciarray.iarray_store_properties_t store
    if filename is not None:
        filename = filename.encode("utf-8") if isinstance(filename, str) else filename
        store.id = filename

    flags = 0 if filename is None else ciarray.IARRAY_CONTAINER_PERSIST

    cdef ciarray.iarray_container_t *c
    if flags == ciarray.IARRAY_CONTAINER_PERSIST:
        ciarray.iarray_random_binomial(ctx_, &dtshape_, r_ctx_, &store, flags, &c)
    else:
        ciarray.iarray_random_binomial(ctx_, &dtshape_, r_ctx_, NULL, flags, &c)

    c_c = PyCapsule_New(c, "iarray_container_t*", NULL)
    return IArray(ctx, c_c)

def random_poisson(ctx, r_ctx, l, shape, pshape=None, dtype="double", filename=None):
    cdef ciarray.iarray_context_t *ctx_ = <ciarray.iarray_context_t*> PyCapsule_GetPointer(ctx.to_capsule(), "iarray_context_t*")
    cdef ciarray.iarray_random_ctx_t *r_ctx_ = <ciarray.iarray_random_ctx_t*> PyCapsule_GetPointer(r_ctx.to_capsule(), "iarray_random_ctx_t*")

    if dtype == "double":
        ciarray.iarray_random_dist_set_param_double(r_ctx_, ciarray.IARRAY_RANDOM_DIST_PARAM_LAMBDA, l)
    else:
        ciarray.iarray_random_dist_set_param_float(r_ctx_, ciarray.IARRAY_RANDOM_DIST_PARAM_LAMBDA, l)

    dtshape = _Dtshape(shape, pshape, dtype).to_dict()
    cdef ciarray.iarray_dtshape_t dtshape_ = <ciarray.iarray_dtshape_t> dtshape

    cdef ciarray.iarray_store_properties_t store
    if filename is not None:
        filename = filename.encode("utf-8") if isinstance(filename, str) else filename
        store.id = filename

    flags = 0 if filename is None else ciarray.IARRAY_CONTAINER_PERSIST

    cdef ciarray.iarray_container_t *c
    if flags == ciarray.IARRAY_CONTAINER_PERSIST:
        ciarray.iarray_random_poisson(ctx_, &dtshape_, r_ctx_, &store, flags, &c)
    else:
        ciarray.iarray_random_poisson(ctx_, &dtshape_, r_ctx_, NULL, flags, &c)

    c_c = PyCapsule_New(c, "iarray_container_t*", NULL)
    return IArray(ctx, c_c)

def random_kstest(ctx, a, b):
    cdef ciarray.iarray_container_t *a_ = <ciarray.iarray_container_t*> PyCapsule_GetPointer(a.to_capsule(), "iarray_container_t*")
    cdef ciarray.iarray_container_t *b_ = <ciarray.iarray_container_t*> PyCapsule_GetPointer(b.to_capsule(), "iarray_container_t*")
    cdef ciarray.iarray_context_t *ctx_ = <ciarray.iarray_context_t*> PyCapsule_GetPointer(ctx.to_capsule(), "iarray_context_t*")
    cdef ciarray.bool res;
    ciarray.iarray_random_kstest(ctx_, a_, b_, &res)
    return res


def matmul(ctx, a, b, block_a, block_b):
    cdef ciarray.iarray_container_t *a_ = <ciarray.iarray_container_t*> PyCapsule_GetPointer(a.to_capsule(), "iarray_container_t*")
    cdef ciarray.iarray_container_t *b_ = <ciarray.iarray_container_t*> PyCapsule_GetPointer(b.to_capsule(), "iarray_container_t*")
    cdef ciarray.iarray_context_t *ctx_ = <ciarray.iarray_context_t*> PyCapsule_GetPointer(ctx.to_capsule(), "iarray_context_t*")
    cdef ciarray.iarray_container_t *c
    if block_a == None and block_b == None:
        if len(b.shape) == 1:
            dtshape = _Dtshape(tuple([a.shape[0]]), None, a.dtype).to_dict()
        else:
            dtshape = _Dtshape((a.shape[0], b.shape[1]), None, a.dtype).to_dict()
    else:
        if len(b.shape) == 1:
            dtshape = _Dtshape(tuple([a.shape[0]]), tuple([block_a[0]]), a.dtype).to_dict()
        else:
            dtshape = _Dtshape((a.shape[0], b.shape[1]), (block_a[0], block_b[1]), a.dtype).to_dict()
    cdef ciarray.iarray_dtshape_t dtshape_ = <ciarray.iarray_dtshape_t> dtshape
    ciarray.iarray_container_new(ctx_, &dtshape_, NULL, 0, &c)

    cdef ciarray.int64_t *block_a_
    cdef ciarray.int64_t *block_b_
    if block_a is not None:
        block_a_ = <ciarray.int64_t*> malloc(a.ndim * sizeof(ciarray.int64_t))
        block_b_ = <ciarray.int64_t*> malloc(b.ndim * sizeof(ciarray.int64_t))
        for i in range(a.ndim):
            block_a_[i] = block_a[i]
        for i in range(b.ndim):
            block_b_[i] = block_b[i]
        err = ciarray.iarray_linalg_matmul(ctx_, a_, b_, c, block_a_, block_b_, ciarray.IARRAY_OPERATOR_GENERAL)
        if err != 0:
            raise AttributeError
        free(block_a_)
        free(block_b_)
    else:
        err = ciarray.iarray_linalg_matmul(ctx_, a_, b_, c, NULL, NULL, ciarray.IARRAY_OPERATOR_GENERAL)
        if err != 0:
            raise AttributeError

    c_c = PyCapsule_New(c, "iarray_container_t*", NULL)
    return IArray(ctx, c_c)
#
# TODO: the next functions are just for benchmarking purposes and should be moved to its own extension
#

@cython.boundscheck(False) # turn off bounds-checking for entire function
@cython.wraparound(False)  # turn off negative index wrapping for entire function
def poly_cython(xa):
    cdef np.ndarray[np.npy_float64] y = np.empty(xa.shape, xa.dtype)
    cdef np.ndarray[np.npy_float64] x = xa
    for i in range(len(x)):
        y[i] = (x[i] - 1.35) * (x[i] - 4.45) * (x[i] - 8.5) * (x[i] + 1.5) * (x[i] + 4.6)
    return y


# from cython.parallel import prange
@cython.boundscheck(False) # turn off bounds-checking for entire function
@cython.wraparound(False)  # turn off negative index wrapping for entire function
cdef void poly_nogil(double *x, double *y, int n) nogil:
    cdef int i
    # for i in prange(n):
    for i in range(n):
        y[i] = (x[i] - 1.35) * (x[i] - 4.45) * (x[i] - 8.5) * (x[i] + 1.5) * (x[i] + 4.6)


def poly_cython_nogil(xa):
    cdef np.ndarray[np.npy_float64] y = np.empty(xa.shape, xa.dtype)
    cdef np.ndarray[np.npy_float64] x = xa
    poly_nogil(&x[0], &y[0], len(x))
    return y

# TODO: End of the benchmarking code<|MERGE_RESOLUTION|>--- conflicted
+++ resolved
@@ -124,13 +124,8 @@
 cdef class Config:
     cdef ciarray.iarray_config_t _cfg
 
-<<<<<<< HEAD
-    def __init__(self, compression_codec=1, compression_level=5, use_dict=0, filter_flags=0,
-                 eval_flags="iterblock", max_num_threads=1, fp_mantissa_bits=0, blocksize=0):
-=======
     def __init__(self, compression_codec=1, compression_level=5, use_dict=0, filter_flags=0, eval_flags="iterblock",
                  max_num_threads=1, fp_mantissa_bits=0, blocksize=0):
->>>>>>> a51a84fa
         self._cfg.compression_codec = compression_codec
         self._cfg.compression_level = compression_level
         self._cfg.use_dict = use_dict
