# Hey Cython, this is Python 3!
# cython: language_level=3

###########################################################################################
# Copyright INAOS GmbH, Thalwil, 2018.
# Copyright Francesc Alted, 2018.
#
# All rights reserved.
#
# This software is the confidential and proprietary information of INAOS GmbH
# and Francesc Alted ("Confidential Information"). You shall not disclose such Confidential
# Information and shall use it only in accordance with the terms of the license agreement.
###########################################################################################

from . cimport ciarray_ext as ciarray
import numpy as np
cimport numpy as np
import cython
from cpython.pycapsule cimport PyCapsule_New, PyCapsule_GetPointer
from math import ceil
from iarray.container import IArray


<<<<<<< HEAD
=======
cdef class ReadElemIter:
    cdef ciarray.iarray_iter_read_t *_iter
    cdef Container _c
    cdef dtype
    cdef start

    def __cinit__(self, c):
        self._c = c
        ciarray.iarray_iter_read_new(self._c._ctx._ctx, self._c._c, &self._iter)
        if self._c.dtype == "double":
            self.dtype = 0
        else:
            self.dtype = 1
        self.start = False

    def __dealloc__(self):
        ciarray.iarray_iter_read_free(self._iter)

    def __iter__(self):
        return self

    def __next__(self):
        cdef ciarray.iarray_iter_read_value_t value

        if self.start is False:
            ciarray.iarray_iter_read_init(self._iter)
            self.start = True
        else:
            ciarray.iarray_iter_read_next(self._iter)

        if ciarray.iarray_iter_read_finished(self._iter):
            raise StopIteration
        else:
            ciarray.iarray_iter_read_value(self._iter, &value)
            index = [value.index[i] for i in range(self._c.ndim)]
            if self.dtype == 0:
                elem = (<double*> value.pointer)[0]
            else:
                elem = (<float*> value.pointer)[0]
            return tuple(index), elem


cdef class ReadBlockIter:
    cdef ciarray.iarray_iter_read_block_t *_iter
    cdef Container _c
    cdef int dtype
    cdef int flag

    def __cinit__(self, c, block):
        self._c = c
        cdef ciarray.int64_t block_[ciarray.IARRAY_DIMENSION_MAX]
        for i in range(len(block)):
            block_[i] = block[i]

        ciarray.iarray_iter_read_block_new(self._c._ctx._ctx, self._c._c, &self._iter, block_)
        if self._c.dtype == "double":
            self.dtype = 0
        else:
            self.dtype = 1

    def __dealloc__(self):
        # TODO: contrarily to a write iter, it looks like a next is not necessary here
        # if self.flag:
        #     ciarray.iarray_iter_read_block_next(self._iter)
        ciarray.iarray_iter_read_block_free(self._iter)


    def __iter__(self):
        ciarray.iarray_iter_read_block_init(self._iter)
        self.flag = False
        return self

    def __next__(self):
        if ciarray.iarray_iter_read_block_finished(self._iter):
            self.flag = False
            raise StopIteration

        if self.flag:
            ciarray.iarray_iter_read_block_next(self._iter)
        self.flag = True

        cdef ciarray.iarray_iter_read_block_value_t value
        ciarray.iarray_iter_read_block_value(self._iter, &value)

        shape = tuple(value.block_shape[i] for i in range(self._c.ndim))
        size = np.prod(shape)

        if self.dtype == 0:
            view = <np.float64_t[:size]> value.pointer
        else:
            view = <np.float32_t[:size]> value.pointer
        a = np.asarray(view)

        index = tuple(value.elem_index[i] for i in range(self._c.ndim))

        return index, a.reshape(shape)

cdef class WritePartIter:
    cdef ciarray.iarray_iter_write_part_t *_iter
    cdef Container _c
    cdef int dtype
    cdef int flag

    def __cinit__(self, c, block=None):
        self._c = c
        cdef ciarray.int64_t block_[ciarray.IARRAY_DIMENSION_MAX]
        if block is None:
            ciarray.iarray_iter_write_part_new(self._c._ctx._ctx, self._c._c, &self._iter, NULL)
        else:
            for i in range(len(block)):
                block_[i] = block[i]
            ciarray.iarray_iter_write_part_new(self._c._ctx._ctx, self._c._c, &self._iter, block_)
        if self._c.dtype == "double":
            self.dtype = 0
        else:
            self.dtype = 1

    def __dealloc__(self):
        # TODO: look if this workaround for forcing a flush when no StopIteration happens can be improved
        # TODO: study if this should be used for read iterators or it is not necessary
        # TODO: setup tests where zip(iter1, iter2) with different combinations of read/write iters are used
        if self.flag:
            ciarray.iarray_iter_write_part_next(self._iter)
        ciarray.iarray_iter_write_part_free(self._iter)

    def __iter__(self):
        ciarray.iarray_iter_write_part_init(self._iter)
        self.flag = False
        return self

    def __next__(self):
        if ciarray.iarray_iter_write_part_finished(self._iter):
            self.flag = False  # means that everything has been flushed
            raise StopIteration

        if self.flag:
            ciarray.iarray_iter_write_part_next(self._iter)
        self.flag = True

        cdef ciarray.iarray_iter_write_part_value_t value
        ciarray.iarray_iter_write_part_value(self._iter, &value)

        shape = tuple(value.part_shape[i] for i in range(self._c.ndim))
        size = np.prod(shape)

        if self.dtype == 0:
            view = <np.float64_t[:size]> value.pointer
        else:
            view = <np.float32_t[:size]> value.pointer
        a = np.asarray(view)

        index = tuple(value.elem_index[i] for i in range(self._c.ndim))

        return index, a.reshape(shape)

>>>>>>> a0846fd9
cdef class IarrayInit:
    def __cinit__(self):
        ciarray.iarray_init()

    def __delloc(self):
        ciarray.iarray_destroy()


cdef class Config:
    cdef ciarray.iarray_config_t _cfg

    def __init__(self, compression_codec=1, compression_level=5, filter_flags=0, eval_flags="iterblock",
                 max_num_threads=1, fp_mantissa_bits=0, blocksize=0):
        self._cfg.compression_codec = compression_codec
        self._cfg.compression_level = compression_level
        self._cfg.filter_flags = filter_flags
        if eval_flags == "iterblock":
            self._cfg.eval_flags = ciarray.IARRAY_EXPR_EVAL_ITERBLOCK
        elif eval_flags == "iterchunk":
            self._cfg.eval_flags = ciarray.IARRAY_EXPR_EVAL_ITERCHUNK
        elif eval_flags == "chunk":
            self._cfg.eval_flags = ciarray.IARRAY_EXPR_EVAL_CHUNK
        elif eval_flags == "block":
            self._cfg.eval_flags = ciarray.IARRAY_EXPR_EVAL_BLOCK
        else:
            self._cfg.eval_flags = ciarray.IARRAY_EXPR_EVAL_ITERCHUNKPARA
        self._cfg.max_num_threads = max_num_threads
        self._cfg.fp_mantissa_bits = fp_mantissa_bits
        self._cfg.blocksize = blocksize

    def to_dict(self):
        return <object> self._cfg

    @property
    def compression_codec(self):
            codec = ["BloscLZ", "LZ4", "LZ4HC", "Snappy", "Zlib", "Zstd", "Lizard"]
            return codec[self._cfg.compression_codec]

    @property
    def compression_level(self):
        return self._cfg.compression_level

    @property
    def filter_flags(self):
        flags = {0: "No filters", 1: "Shuffle", 2: "Bit Shuffle", 4: "Delta", 8: "Trunc. Precision"}
        return flags[self._cfg.filter_flags]

    @property
    def eval_flags(self):
        flags = {1: "Block", 2: "Chunk", 4: "Block (iter)", 8: "Chunk (iter)", 16: "Chunk (iterpara)"}
        return flags[self._cfg.eval_flags]

    @property
    def max_num_threads(self):
        return self._cfg.max_num_threads

    @property
    def fp_mantissa_bits(self):
        return self._cfg.fp_mantissa_bits

    @property
    def blocksize(self):
        return self._cfg.blocksize

    def __str__(self):
        res = f"IARRAY CONFIG OBJECT\n"
        compression_codec = f"    Compression codec: {self.compression_codec}\n"
        compression_level = f"    Compression level: {self.compression_level}\n"
        filter_flags = f"    Filter flags: {self.filter_flags}\n"
        eval_flags = f"    Eval flags: {self.eval_flags}\n"
        max_num_threads = f"    Max. num. threads: {self.max_num_threads}\n"
        fp_mantissa_bits = f"    Fp mantissa bits: {self.fp_mantissa_bits}\n"
        blocksize = f"    Blocksize: {self.blocksize}"
        return res + compression_codec + compression_level + filter_flags + eval_flags +\
               max_num_threads + fp_mantissa_bits + blocksize


cdef class Context:
    cdef ciarray.iarray_context_t *_ctx

    def __init__(self, cfg):
        cdef ciarray.iarray_config_t cfg_ = cfg.to_dict()
        ciarray.iarray_context_new(&cfg_, &self._ctx)

    def __dealloc__(self):
        ciarray.iarray_context_free(&self._ctx)

    def to_capsule(self):
        return PyCapsule_New(self._ctx, "iarray_context_t*", NULL)

    def __str__(self):
        return "IARRAY CONTEXT OBJECT"


cdef class _Dtshape:
    cdef ciarray.iarray_dtshape_t _dtshape

    def __cinit__(self, shape, pshape=None, dtype="double"):
        self._dtshape.ndim = len(shape)
        if dtype == "double":
            self._dtshape.dtype = ciarray.IARRAY_DATA_TYPE_DOUBLE
        elif dtype == "float":
            self._dtshape.dtype = ciarray.IARRAY_DATA_TYPE_FLOAT
        for i in range(len(shape)):
            self._dtshape.shape[i] = shape[i]
            if pshape is not None:
               self._dtshape.pshape[i] = pshape[i]
            else:
                self._dtshape.pshape[i] = 0

    cdef to_dict(self):
        return <object> self._dtshape

    @property
    def ndim(self):
        return self._dtshape.ndim

    @property
    def dtype(self):
        dtype = ["double", "float"]
        return dtype[self._dtshape.dtype]

    @property
    def shape(self):
        shape = []
        for i in range(self.ndim):
            shape.append(self._dtshape.shape[i])
        return tuple(shape)

    @property
    def pshape(self):
        pshape = []
        for i in range(self.ndim):
            pshape.append(self._dtshape.pshape[i])
        return tuple(pshape)

    def __str__(self):
        res = f"IARRAY DTSHAPE OBJECT\n"
        ndim = f"    Dimensions: {self.ndim}\n"
        shape = f"    Shape: {self.shape}\n"
        pshape = f"    Pshape: {self.pshape}\n"
        dtype = f"    Datatype: {self.dtype}"

        return res + ndim + shape + pshape + dtype


<<<<<<< HEAD
=======
cdef class Context:
    cdef ciarray.iarray_context_t *_ctx

    def __cinit__(self, cfg):
        cdef ciarray.iarray_config_t cfg_ = cfg.to_dict()
        ciarray.iarray_context_new(&cfg_, &self._ctx)

    def __dealloc__(self):
        ciarray.iarray_context_free(&self._ctx)

    def to_capsule(self):
        return PyCapsule_New(self._ctx, "iarray_context_t*", NULL)

    def __str__(self):
        return "IARRAY CONTEXT OBJECT"


>>>>>>> a0846fd9
cdef class RandomContext:
    cdef ciarray.iarray_random_ctx_t *_r_ctx
    cdef Context _ctx

    def __init__(self, ctx, seed=0, rng="MERSENNE_TWISTER"):
        self._ctx = ctx
        cdef ciarray.iarray_random_ctx_t* r_ctx
        if rng == "MERSENNE_TWISTER":
            ciarray.iarray_random_ctx_new(self._ctx._ctx, seed, ciarray.IARRAY_RANDOM_RNG_MERSENNE_TWISTER, &r_ctx)
        else:
            ciarray.iarray_random_ctx_new(self._ctx._ctx, seed, ciarray.IARRAY_RANDOM_RNG_SOBOL, &r_ctx)
        self._r_ctx = r_ctx

    def __dealloc__(self):
        ciarray.iarray_random_ctx_free(self._ctx._ctx, &self._r_ctx)

    def to_capsule(self):
        return PyCapsule_New(self._r_ctx, "iarray_random_ctx_t*", NULL)

    def __str__(self):
        return "IARRAY RANDOM CONTEXT OBJECT"


cdef class ReadElemIter:
    cdef ciarray.iarray_iter_read_t *_iter
    cdef Container _c
    cdef dtype

    def __init__(self, c):
        self._c = c
        ciarray.iarray_iter_read_new(self._c._ctx._ctx, self._c._c, &self._iter)
        if self._c.dtype == "double":
            self.dtype = 0
        else:
            self.dtype = 1

    def __dealloc__(self):
        ciarray.iarray_iter_read_free(self._iter)

    def __iter__(self):
        ciarray.iarray_iter_read_init(self._iter)
        return self

    def __next__(self):
        cdef ciarray.iarray_iter_read_value_t value

        if ciarray.iarray_iter_read_finished(self._iter):
            raise StopIteration
        else:
            ciarray.iarray_iter_read_value(self._iter, &value)
            index = [value.index[i] for i in range(self._c.ndim)]
            if self.dtype == 0:
                elem = (<double*> value.pointer)[0]
            else:
                elem = (<float*> value.pointer)[0]
            ciarray.iarray_iter_read_next(self._iter)
            return tuple(index), elem


cdef class ReadBlockIter:
    cdef ciarray.iarray_iter_read_block_t *_iter
    cdef Container _c
    cdef int dtype
    cdef int flag

    def __cinit__(self, c, block):
        self._c = c
        cdef ciarray.int64_t block_[ciarray.IARRAY_DIMENSION_MAX]
        for i in range(len(block)):
            block_[i] = block[i]

        ciarray.iarray_iter_read_block_new(self._c._ctx._ctx, self._c._c, &self._iter, block_)
        if self._c.dtype == "double":
            self.dtype = 0
        else:
            self.dtype = 1

    def __dealloc__(self):
        # TODO: contrarily to a write iter, it looks like a next is not necessary here
        # if self.flag:
        #     ciarray.iarray_iter_read_block_next(self._iter)
        ciarray.iarray_iter_read_block_free(self._iter)

    def __iter__(self):
        ciarray.iarray_iter_read_block_init(self._iter)
        self.flag = False
        return self

    def __next__(self):
        if ciarray.iarray_iter_read_block_finished(self._iter):
            self.flag = False
            raise StopIteration

        if self.flag:
            ciarray.iarray_iter_read_block_next(self._iter)
        self.flag = True

        cdef ciarray.iarray_iter_read_block_value_t value
        ciarray.iarray_iter_read_block_value(self._iter, &value)

        shape = tuple(value.block_shape[i] for i in range(self._c.ndim))
        size = np.prod(shape)

        if self.dtype == 0:
            view = <np.float64_t[:size]> value.pointer
        else:
            view = <np.float32_t[:size]> value.pointer
        a = np.asarray(view)

        index = tuple(value.elem_index[i] for i in range(self._c.ndim))

        return index, a.reshape(shape)


cdef class WritePartIter:
    cdef ciarray.iarray_iter_write_part_t *_iter
    cdef Container _c
    cdef int dtype
    cdef int flag

    def __cinit__(self, c):
        self._c = c
        ciarray.iarray_iter_write_part_new(self._c._ctx._ctx, self._c._c, &self._iter)
        if self._c.dtype == "double":
            self.dtype = 0
        else:
            self.dtype = 1

    def __dealloc__(self):
        # TODO: look if this workaround for forcing a flush when no StopIteration happens can be improved
        # TODO: study if this should be used for read iterators or it is not necessary
        # TODO: setup tests where zip(iter1, iter2) with different combinations of read/write iters are used
        if self.flag:
            ciarray.iarray_iter_write_part_next(self._iter)
        ciarray.iarray_iter_write_part_free(self._iter)

    def __iter__(self):
        ciarray.iarray_iter_write_part_init(self._iter)
        self.flag = False
        return self

    def __next__(self):
        if ciarray.iarray_iter_write_part_finished(self._iter):
            self.flag = False  # means that everything has been flushed
            raise StopIteration

        if self.flag:
            ciarray.iarray_iter_write_part_next(self._iter)
        self.flag = True

        cdef ciarray.iarray_iter_write_part_value_t value
        ciarray.iarray_iter_write_part_value(self._iter, &value)

        shape = tuple(value.part_shape[i] for i in range(self._c.ndim))
        size = np.prod(shape)

        if self.dtype == 0:
            view = <np.float64_t[:size]> value.pointer
        else:
            view = <np.float32_t[:size]> value.pointer
        a = np.asarray(view)

        index = tuple(value.elem_index[i] for i in range(self._c.ndim))

        return index, a.reshape(shape)


cdef class Container:
    cdef ciarray.iarray_container_t *_c
    cdef ciarray.iarray_iter_read_t *_iter
    cdef Context _ctx

    def __init__(self, ctx, c):
        self._ctx = ctx
        cdef ciarray.iarray_container_t* c_ = <ciarray.iarray_container_t*> PyCapsule_GetPointer(c, "iarray_container_t*")
        self._c = c_

    def __dealloc__(self):
        ciarray.iarray_container_free(self._ctx._ctx, &self._c)

    def iter_elem(self):
        return ReadElemIter(self)

    def iter_block(self, block):
        return ReadBlockIter(self, block)

    def iter_write(self, block):
        return WritePartIter(self, block)

    def to_capsule(self):
        return PyCapsule_New(self._c, "iarray_container_t*", NULL)

    @property
    def ndim(self):
        cdef ciarray.iarray_dtshape_t dtshape
        ciarray.iarray_get_dtshape(self._ctx._ctx, self._c, &dtshape)

        return dtshape.ndim

    @property
    def shape(self):
        cdef ciarray.iarray_dtshape_t dtshape
        ciarray.iarray_get_dtshape(self._ctx._ctx, self._c, &dtshape)

        shape = [dtshape.shape[i] for i in range(self.ndim)]
        return tuple(shape)

    @property
    def pshape(self):
        cdef ciarray.iarray_dtshape_t dtshape
        ciarray.iarray_get_dtshape(self._ctx._ctx, self._c, &dtshape)

        pshape = [dtshape.pshape[i] for i in range(self.ndim)]
        return tuple(pshape)

    @property
    def dtype(self):
        dtype = ["double", "float"]
        cdef ciarray.iarray_dtshape_t dtshape
        ciarray.iarray_get_dtshape(self._ctx._ctx, self._c, &dtshape)

        return dtype[dtshape.dtype]

    def __str__(self):
        res = f"IARRAY CONTAINER OBJECT\n"
        ndim = f"    Dimensions: {self.ndim}\n"
        shape = f"    Shape: {self.shape}\n"
        pshape = f"    Pshape: {self.pshape}\n"
        dtype = f"    Datatype: {self.dtype}"

        return res + ndim + shape + pshape + dtype

    def __getitem__(self, item):
        if self.ndim == 1:
            item = [item]

        start = [s.start if s.start is not None else 0 for s in item]
        stop = [s.stop if s.stop is not None else sh for s, sh in zip(item, self.shape)]

        return _get_slice(self._ctx, self, start, stop)


cdef class Expression:
    cdef object expression
    cdef ciarray.iarray_expression_t *_e
    cdef Context _ctx

    def __init__(self, ctx):
        self._ctx = ctx
        cdef ciarray.iarray_expression_t* e
        ciarray.iarray_expr_new(self._ctx._ctx, &e)
        self._e = e
        self.expression = None

    def __dealloc__(self):
        ciarray.iarray_expr_free(self._ctx._ctx, &self._e)

    def bind(self, var, c):
        var2 = var.encode("utf-8") if isinstance(var, str) else var
        cdef ciarray.iarray_container_t *c_ = <ciarray.iarray_container_t*> PyCapsule_GetPointer(c.to_capsule(), "iarray_container_t*")
        ciarray.iarray_expr_bind(self._e, var2, c_)

    def compile(self, expr):
        expr2 = expr.encode("utf-8") if isinstance(expr, str) else expr
        if ciarray.iarray_expr_compile(self._e, expr2) != 0:
            raise ValueError(f"Error in compiling expr: {expr}")
        self.expression = expr2

    def eval(self, shape, pshape=None, dtype="double", filename=None):

        dtshape = _Dtshape(shape, pshape, dtype).to_dict()
        cdef ciarray.iarray_dtshape_t dtshape_ = <ciarray.iarray_dtshape_t> dtshape

        cdef ciarray.iarray_container_t *c
        ciarray.iarray_container_new(self._ctx._ctx, &dtshape_, NULL, 0, &c)
        if ciarray.iarray_eval(self._e, c) != 0:
            raise ValueError(f"Error in evaluating expr: {self.expression}")

        c_c = PyCapsule_New(c, "iarray_container_t*", NULL)

        return IArray(self._ctx, c_c)

#
# Iarray container creators
#

def empty(ctx, shape, pshape=None, dtype="double", filename=None):
    cdef ciarray.iarray_context_t *ctx_ = <ciarray.iarray_context_t*> PyCapsule_GetPointer(ctx.to_capsule(), "iarray_context_t*")

    dtshape = _Dtshape(shape, pshape, dtype).to_dict()
    cdef ciarray.iarray_dtshape_t dtshape_ = <ciarray.iarray_dtshape_t> dtshape

    cdef ciarray.iarray_store_properties_t store
    if filename is not None:
        filename = filename.encode("utf-8") if isinstance(filename, str) else filename
        store.id = filename

    flags = 0 if filename is None else ciarray.IARRAY_CONTAINER_PERSIST

    cdef ciarray.iarray_container_t *c
    if flags == ciarray.IARRAY_CONTAINER_PERSIST:
        ciarray.iarray_container_new(ctx_, &dtshape_, &store, flags, &c)
    else:
        ciarray.iarray_container_new(ctx_, &dtshape_, NULL, flags, &c)

    c_c = PyCapsule_New(c, "iarray_container_t*", NULL)

    return IArray(ctx, c_c)


def arange(ctx, *args, shape=None, pshape=None, dtype="double", filename=None):
    cdef ciarray.iarray_context_t *ctx_ = <ciarray.iarray_context_t*> PyCapsule_GetPointer(ctx.to_capsule(), "iarray_context_t*")

    s = slice(*args)
    start = 0 if s.start is None else s.start
    stop = s.stop
    step = 1 if s.step is None else s.step

    if shape is None:
        shape = [ceil((stop - start)/step)]

    dtshape = _Dtshape(shape, pshape, dtype).to_dict()
    cdef ciarray.iarray_dtshape_t dtshape_ = <ciarray.iarray_dtshape_t> dtshape

    cdef ciarray.iarray_store_properties_t store
    if filename is not None:
        filename = filename.encode("utf-8") if isinstance(filename, str) else filename
        store.id = filename

    flags = 0 if filename is None else ciarray.IARRAY_CONTAINER_PERSIST

    cdef ciarray.iarray_container_t *c
    if flags == ciarray.IARRAY_CONTAINER_PERSIST:
        ciarray.iarray_arange(ctx_, &dtshape_, start, stop, step, &store, flags, &c)
    else:
        ciarray.iarray_arange(ctx_, &dtshape_, start, stop, step, NULL, flags, &c)

    c_c = PyCapsule_New(c, "iarray_container_t*", NULL)

    return IArray(ctx, c_c)


def linspace(ctx, nelem, start, stop, shape=None, pshape=None, dtype="double", filename=None):
    cdef ciarray.iarray_context_t *ctx_ = <ciarray.iarray_context_t*> PyCapsule_GetPointer(ctx.to_capsule(), "iarray_context_t*")

    if shape is None:
        shape = [nelem]

    dtshape = _Dtshape(shape, pshape, dtype).to_dict()
    cdef ciarray.iarray_dtshape_t dtshape_ = <ciarray.iarray_dtshape_t> dtshape

    cdef ciarray.iarray_store_properties_t store
    if filename is not None:
        filename = filename.encode("utf-8") if isinstance(filename, str) else filename
        store.id = filename

    flags = 0 if filename is None else ciarray.IARRAY_CONTAINER_PERSIST

    cdef ciarray.iarray_container_t *c
    if flags == ciarray.IARRAY_CONTAINER_PERSIST:
        ciarray.iarray_linspace(ctx_, &dtshape_, nelem, start, stop, &store, flags, &c)
    else:
        ciarray.iarray_linspace(ctx_, &dtshape_, nelem, start, stop, NULL, flags, &c)

    c_c = PyCapsule_New(c, "iarray_container_t*", NULL)
    return IArray(ctx, c_c)


def zeros(ctx, shape, pshape=None, dtype="double", filename=None):
    cdef ciarray.iarray_context_t *ctx_ = <ciarray.iarray_context_t*> PyCapsule_GetPointer(ctx.to_capsule(), "iarray_context_t*")

    dtshape = _Dtshape(shape, pshape, dtype).to_dict()
    cdef ciarray.iarray_dtshape_t dtshape_ = <ciarray.iarray_dtshape_t> dtshape

    cdef ciarray.iarray_store_properties_t store
    if filename is not None:
        filename = filename.encode("utf-8") if isinstance(filename, str) else filename
        store.id = filename

    flags = 0 if filename is None else ciarray.IARRAY_CONTAINER_PERSIST

    cdef ciarray.iarray_container_t *c
    if flags == ciarray.IARRAY_CONTAINER_PERSIST:
        ciarray.iarray_zeros(ctx_, &dtshape_, &store, flags, &c)
    else:
        ciarray.iarray_zeros(ctx_, &dtshape_, NULL, flags, &c)

    c_c = PyCapsule_New(c, "iarray_container_t*", NULL)
    return IArray(ctx, c_c)


def ones(ctx, shape, pshape=None, dtype="double", filename=None):
    cdef ciarray.iarray_context_t *ctx_ = <ciarray.iarray_context_t*> PyCapsule_GetPointer(ctx.to_capsule(), "iarray_context_t*")

    dtshape = _Dtshape(shape, pshape, dtype).to_dict()
    cdef ciarray.iarray_dtshape_t dtshape_ = <ciarray.iarray_dtshape_t> dtshape

    cdef ciarray.iarray_store_properties_t store
    if filename is not None:
        filename = filename.encode("utf-8") if isinstance(filename, str) else filename
        store.id = filename

    flags = 0 if filename is None else ciarray.IARRAY_CONTAINER_PERSIST

    cdef ciarray.iarray_container_t *c
    if flags == ciarray.IARRAY_CONTAINER_PERSIST:
        ciarray.iarray_ones(ctx_, &dtshape_, &store, flags, &c)
    else:
        ciarray.iarray_ones(ctx_, &dtshape_, NULL, flags, &c)

    c_c = PyCapsule_New(c, "iarray_container_t*", NULL)
    return IArray(ctx, c_c)


def full(ctx, fill_value, shape, pshape=None, dtype="double", filename=None):
    cdef ciarray.iarray_context_t *ctx_ = <ciarray.iarray_context_t*> PyCapsule_GetPointer(ctx.to_capsule(), "iarray_context_t*")

    dtshape = _Dtshape(shape, pshape, dtype).to_dict()
    cdef ciarray.iarray_dtshape_t dtshape_ = <ciarray.iarray_dtshape_t> dtshape

    cdef ciarray.iarray_store_properties_t store
    if filename is not None:
        filename = filename.encode("utf-8") if isinstance(filename, str) else filename
        store.id = filename

    flags = 0 if filename is None else ciarray.IARRAY_CONTAINER_PERSIST

    cdef ciarray.iarray_container_t *c
    if flags == ciarray.IARRAY_CONTAINER_PERSIST:
        if dtype == "double":
            ciarray.iarray_fill_double(ctx_, &dtshape_, fill_value, &store, flags, &c)
        else:
            ciarray.iarray_fill_float(ctx_, &dtshape_, fill_value, &store, flags, &c)
    else:
        if dtype == "double":
            ciarray.iarray_fill_double(ctx_, &dtshape_, fill_value, NULL, flags, &c)
        else:
            ciarray.iarray_fill_float(ctx_, &dtshape_, fill_value, NULL, flags, &c)

    c_c = PyCapsule_New(c, "iarray_container_t*", NULL)
    return IArray(ctx, c_c)


def _get_slice(ctx, data, start, stop, pshape=None, filename=None, view=True):
    cdef ciarray.iarray_context_t *ctx_ = <ciarray.iarray_context_t*> PyCapsule_GetPointer(ctx.to_capsule(), "iarray_context_t*")
    cdef ciarray.iarray_container_t *data_ = <ciarray.iarray_container_t*> PyCapsule_GetPointer(data.to_capsule(), "iarray_container_t*")

    shape = [sp%s - st%s for sp, st, s in zip(stop, start, data.shape)]

    if pshape is None:
        pshape = shape

    cdef ciarray.iarray_store_properties_t store
    if filename is not None:
        filename = filename.encode("utf-8") if isinstance(filename, str) else filename
        store.id = filename

    flags = 0 if filename is None else ciarray.IARRAY_CONTAINER_PERSIST
    cdef ciarray.int64_t start_[ciarray.IARRAY_DIMENSION_MAX]
    cdef ciarray.int64_t stop_[ciarray.IARRAY_DIMENSION_MAX]
    cdef ciarray.int64_t pshape_[ciarray.IARRAY_DIMENSION_MAX]

    for i in range(len(start)):
        start_[i] = start[i]
        stop_[i] = stop[i]
        pshape_[i] = pshape[i]

    cdef ciarray.iarray_container_t *c
    if flags == ciarray.IARRAY_CONTAINER_PERSIST:
        ciarray.iarray_get_slice(ctx_, data_, start_, stop_, pshape_, &store, flags, view, &c)
    else:
        ciarray.iarray_get_slice(ctx_, data_, start_, stop_, pshape_, NULL, flags, view, &c)

    c_c = PyCapsule_New(c, "iarray_container_t*", NULL)
    return IArray(ctx, c_c)


def numpy2iarray(ctx, a, pshape=None, filename=None):
    """

    :rtype: object
    """
    cdef ciarray.iarray_context_t *ctx_ = <ciarray.iarray_context_t*> PyCapsule_GetPointer(ctx.to_capsule(), "iarray_context_t*")

    dtype = None
    if a.dtype == np.float64:
        dtype = "double"
    elif a.dtype == np.float32:
        dtype = "float"
    else:
        print("ERROR")

    dtshape = _Dtshape(a.shape, pshape, dtype).to_dict()
    cdef ciarray.iarray_dtshape_t dtshape_ = <ciarray.iarray_dtshape_t> dtshape

    cdef ciarray.iarray_store_properties_t store
    if filename is not None:
        filename = filename.encode("utf-8") if isinstance(filename, str) else filename
        store.id = filename

    flags = 0 if filename is None else ciarray.IARRAY_CONTAINER_PERSIST

    buffer_size = a.size * np.dtype(a.dtype).itemsize

    cdef ciarray.iarray_container_t *c
    if flags == ciarray.IARRAY_CONTAINER_PERSIST:
        ciarray.iarray_from_buffer(ctx_, &dtshape_, np.PyArray_DATA(a), buffer_size, &store, flags, &c)
    else:
        ciarray.iarray_from_buffer(ctx_, &dtshape_, np.PyArray_DATA(a), buffer_size, NULL, flags, &c)

    c_c =  PyCapsule_New(c, "iarray_container_t*", NULL)
    return IArray(ctx, c_c)


def iarray2numpy(ctx, c):
    cdef ciarray.iarray_context_t *ctx_ = <ciarray.iarray_context_t*> PyCapsule_GetPointer(ctx.to_capsule(), "iarray_context_t*")
    cdef ciarray.iarray_container_t *c_ = <ciarray.iarray_container_t*> PyCapsule_GetPointer(c.to_capsule(), "iarray_container_t*")

    cdef ciarray.iarray_dtshape_t dtshape
    ciarray.iarray_get_dtshape(ctx_, c_, &dtshape)

    shape = []
    for i in range(dtshape.ndim):
        shape.append(dtshape.shape[i])
    size = np.prod(shape, dtype=np.int64)

    npdtype = np.float64 if dtshape.dtype == ciarray.IARRAY_DATA_TYPE_DOUBLE else np.float32

    a = np.zeros(size, dtype=npdtype).reshape(shape)
    ciarray.iarray_to_buffer(ctx_, c_, np.PyArray_DATA(a), size*8)

    return a


def from_file(ctx, filename):
    cdef ciarray.iarray_context_t *ctx_ = <ciarray.iarray_context_t*> PyCapsule_GetPointer(ctx.to_capsule(), "iarray_context_t*")

    cdef ciarray.iarray_store_properties_t store
    filename = filename.encode("utf-8") if isinstance(filename, str) else filename
    store.id = filename

    cdef ciarray.iarray_container_t *c
    ciarray.iarray_from_file(ctx_, &store, &c)

    c_c = PyCapsule_New(c, "iarray_container_t*", NULL)
    return IArray(ctx, c_c)

#
# Expression functions
#

def expr_bind(e, var, c):
    cdef ciarray.iarray_expression_t* e_= <ciarray.iarray_expression_t*> PyCapsule_GetPointer(e, "iarray_expression_t*")
    cdef ciarray.iarray_container_t *c_ = <ciarray.iarray_container_t*> PyCapsule_GetPointer(c.to_capsule(), "iarray_container_t*")
    ciarray.iarray_expr_bind(e_, var, c_)

def expr_compile(e, expr):
    cdef ciarray.iarray_expression_t* e_= <ciarray.iarray_expression_t*> PyCapsule_GetPointer(e, "iarray_expression_t*")
    ciarray.iarray_expr_compile(e_, expr)

def expr_eval(e, c):
    cdef ciarray.iarray_expression_t* e_= <ciarray.iarray_expression_t*> PyCapsule_GetPointer(e, "iarray_expression_t*")
    cdef ciarray.iarray_container_t *c_ = <ciarray.iarray_container_t*> PyCapsule_GetPointer(c.to_capsule(), "iarray_container_t*")
    ciarray.iarray_eval(e_, c_)

#
# Random functions
#

def random_rand(ctx, r_ctx, shape, pshape=None, dtype="double", filename=None):
    cdef ciarray.iarray_context_t *ctx_ = <ciarray.iarray_context_t*> PyCapsule_GetPointer(ctx.to_capsule(), "iarray_context_t*")
    cdef ciarray.iarray_random_ctx_t *r_ctx_ = <ciarray.iarray_random_ctx_t*> PyCapsule_GetPointer(r_ctx.to_capsule(), "iarray_random_ctx_t*")

    dtshape = _Dtshape(shape, pshape, dtype).to_dict()
    cdef ciarray.iarray_dtshape_t dtshape_ = <ciarray.iarray_dtshape_t> dtshape

    cdef ciarray.iarray_store_properties_t store
    if filename is not None:
        filename = filename.encode("utf-8") if isinstance(filename, str) else filename
        store.id = filename

    flags = 0 if filename is None else ciarray.IARRAY_CONTAINER_PERSIST

    cdef ciarray.iarray_container_t *c
    if flags == ciarray.IARRAY_CONTAINER_PERSIST:
        ciarray.iarray_random_rand(ctx_, &dtshape_, r_ctx_, &store, flags, &c)
    else:
        ciarray.iarray_random_rand(ctx_, &dtshape_, r_ctx_, NULL, flags, &c)

    c_c = PyCapsule_New(c, "iarray_container_t*", NULL)
    return IArray(ctx, c_c)


def random_randn(ctx, r_ctx, shape, pshape=None, dtype="double", filename=None):
    cdef ciarray.iarray_context_t *ctx_ = <ciarray.iarray_context_t*> PyCapsule_GetPointer(ctx.to_capsule(), "iarray_context_t*")
    cdef ciarray.iarray_random_ctx_t *r_ctx_ = <ciarray.iarray_random_ctx_t*> PyCapsule_GetPointer(r_ctx.to_capsule(), "iarray_random_ctx_t*")

    dtshape = _Dtshape(shape, pshape, dtype).to_dict()
    cdef ciarray.iarray_dtshape_t dtshape_ = <ciarray.iarray_dtshape_t> dtshape

    cdef ciarray.iarray_store_properties_t store
    if filename is not None:
        filename = filename.encode("utf-8") if isinstance(filename, str) else filename
        store.id = filename

    flags = 0 if filename is None else ciarray.IARRAY_CONTAINER_PERSIST

    cdef ciarray.iarray_container_t *c
    if flags == ciarray.IARRAY_CONTAINER_PERSIST:
        ciarray.iarray_random_randn(ctx_, &dtshape_, r_ctx_, &store, flags, &c)
    else:
        ciarray.iarray_random_randn(ctx_, &dtshape_, r_ctx_, NULL, flags, &c)

    c_c = PyCapsule_New(c, "iarray_container_t*", NULL)
    return IArray(ctx, c_c)


def random_beta(ctx, r_ctx, alpha, beta, shape, pshape=None, dtype="double", filename=None):
    cdef ciarray.iarray_context_t *ctx_ = <ciarray.iarray_context_t*> PyCapsule_GetPointer(ctx.to_capsule(), "iarray_context_t*")
    cdef ciarray.iarray_random_ctx_t *r_ctx_ = <ciarray.iarray_random_ctx_t*> PyCapsule_GetPointer(r_ctx.to_capsule(), "iarray_random_ctx_t*")

    if dtype == "double":
        ciarray.iarray_random_dist_set_param_double(r_ctx_, ciarray.IARRAY_RANDOM_DIST_PARAM_ALPHA, alpha)
        ciarray.iarray_random_dist_set_param_double(r_ctx_, ciarray.IARRAY_RANDOM_DIST_PARAM_BETA, beta)
    else:
        ciarray.iarray_random_dist_set_param_float(r_ctx_, ciarray.IARRAY_RANDOM_DIST_PARAM_ALPHA, alpha)
        ciarray.iarray_random_dist_set_param_float(r_ctx_, ciarray.IARRAY_RANDOM_DIST_PARAM_BETA, beta)

    dtshape = _Dtshape(shape, pshape, dtype).to_dict()
    cdef ciarray.iarray_dtshape_t dtshape_ = <ciarray.iarray_dtshape_t> dtshape

    cdef ciarray.iarray_store_properties_t store
    if filename is not None:
        filename = filename.encode("utf-8") if isinstance(filename, str) else filename
        store.id = filename

    flags = 0 if filename is None else ciarray.IARRAY_CONTAINER_PERSIST

    cdef ciarray.iarray_container_t *c
    if flags == ciarray.IARRAY_CONTAINER_PERSIST:
        ciarray.iarray_random_beta(ctx_, &dtshape_, r_ctx_, &store, flags, &c)
    else:
        ciarray.iarray_random_beta(ctx_, &dtshape_, r_ctx_, NULL, flags, &c)

    c_c = PyCapsule_New(c, "iarray_container_t*", NULL)
    return IArray(ctx, c_c)


def random_lognormal(ctx, r_ctx, mu, sigma, shape, pshape=None, dtype="double", filename=None):
    cdef ciarray.iarray_context_t *ctx_ = <ciarray.iarray_context_t*> PyCapsule_GetPointer(ctx.to_capsule(), "iarray_context_t*")
    cdef ciarray.iarray_random_ctx_t *r_ctx_ = <ciarray.iarray_random_ctx_t*> PyCapsule_GetPointer(r_ctx.to_capsule(), "iarray_random_ctx_t*")

    if dtype == "double":
        ciarray.iarray_random_dist_set_param_double(r_ctx_, ciarray.IARRAY_RANDOM_DIST_PARAM_MU, mu)
        ciarray.iarray_random_dist_set_param_double(r_ctx_, ciarray.IARRAY_RANDOM_DIST_PARAM_SIGMA, sigma)
    else:
        ciarray.iarray_random_dist_set_param_float(r_ctx_, ciarray.IARRAY_RANDOM_DIST_PARAM_MU, mu)
        ciarray.iarray_random_dist_set_param_float(r_ctx_, ciarray.IARRAY_RANDOM_DIST_PARAM_SIGMA, sigma)

    dtshape = _Dtshape(shape, pshape, dtype).to_dict()
    cdef ciarray.iarray_dtshape_t dtshape_ = <ciarray.iarray_dtshape_t> dtshape

    cdef ciarray.iarray_store_properties_t store
    if filename is not None:
        filename = filename.encode("utf-8") if isinstance(filename, str) else filename
        store.id = filename

    flags = 0 if filename is None else ciarray.IARRAY_CONTAINER_PERSIST

    cdef ciarray.iarray_container_t *c
    if flags == ciarray.IARRAY_CONTAINER_PERSIST:
        ciarray.iarray_random_lognormal(ctx_, &dtshape_, r_ctx_, &store, flags, &c)
    else:
        ciarray.iarray_random_lognormal(ctx_, &dtshape_, r_ctx_, NULL, flags, &c)

    c_c = PyCapsule_New(c, "iarray_container_t*", NULL)
    return IArray(ctx, c_c)


def random_exponential(ctx, r_ctx, beta, shape, pshape=None, dtype="double", filename=None):
    cdef ciarray.iarray_context_t *ctx_ = <ciarray.iarray_context_t*> PyCapsule_GetPointer(ctx.to_capsule(), "iarray_context_t*")
    cdef ciarray.iarray_random_ctx_t *r_ctx_ = <ciarray.iarray_random_ctx_t*> PyCapsule_GetPointer(r_ctx.to_capsule(), "iarray_random_ctx_t*")

    if dtype == "double":
        ciarray.iarray_random_dist_set_param_double(r_ctx_, ciarray.IARRAY_RANDOM_DIST_PARAM_BETA, beta)
    else:
        ciarray.iarray_random_dist_set_param_float(r_ctx_, ciarray.IARRAY_RANDOM_DIST_PARAM_BETA, beta)

    dtshape = _Dtshape(shape, pshape, dtype).to_dict()
    cdef ciarray.iarray_dtshape_t dtshape_ = <ciarray.iarray_dtshape_t> dtshape

    cdef ciarray.iarray_store_properties_t store
    if filename is not None:
        filename = filename.encode("utf-8") if isinstance(filename, str) else filename
        store.id = filename

    flags = 0 if filename is None else ciarray.IARRAY_CONTAINER_PERSIST

    cdef ciarray.iarray_container_t *c
    if flags == ciarray.IARRAY_CONTAINER_PERSIST:
        ciarray.iarray_random_exponential(ctx_, &dtshape_, r_ctx_, &store, flags, &c)
    else:
        ciarray.iarray_random_exponential(ctx_, &dtshape_, r_ctx_, NULL, flags, &c)

    c_c = PyCapsule_New(c, "iarray_container_t*", NULL)
    return IArray(ctx, c_c)


def random_uniform(ctx, r_ctx, a, b, shape, pshape=None, dtype="double", filename=None):
    cdef ciarray.iarray_context_t *ctx_ = <ciarray.iarray_context_t*> PyCapsule_GetPointer(ctx.to_capsule(), "iarray_context_t*")
    cdef ciarray.iarray_random_ctx_t *r_ctx_ = <ciarray.iarray_random_ctx_t*> PyCapsule_GetPointer(r_ctx.to_capsule(), "iarray_random_ctx_t*")

    if dtype == "double":
        ciarray.iarray_random_dist_set_param_double(r_ctx_, ciarray.IARRAY_RANDOM_DIST_PARAM_A, a)
        ciarray.iarray_random_dist_set_param_double(r_ctx_, ciarray.IARRAY_RANDOM_DIST_PARAM_B, b)
    else:
        ciarray.iarray_random_dist_set_param_float(r_ctx_, ciarray.IARRAY_RANDOM_DIST_PARAM_A, a)
        ciarray.iarray_random_dist_set_param_float(r_ctx_, ciarray.IARRAY_RANDOM_DIST_PARAM_B, b)

    dtshape = _Dtshape(shape, pshape, dtype).to_dict()
    cdef ciarray.iarray_dtshape_t dtshape_ = <ciarray.iarray_dtshape_t> dtshape

    cdef ciarray.iarray_store_properties_t store
    if filename is not None:
        filename = filename.encode("utf-8") if isinstance(filename, str) else filename
        store.id = filename

    flags = 0 if filename is None else ciarray.IARRAY_CONTAINER_PERSIST

    cdef ciarray.iarray_container_t *c
    if flags == ciarray.IARRAY_CONTAINER_PERSIST:
        ciarray.iarray_random_uniform(ctx_, &dtshape_, r_ctx_, &store, flags, &c)
    else:
        ciarray.iarray_random_uniform(ctx_, &dtshape_, r_ctx_, NULL, flags, &c)

    c_c = PyCapsule_New(c, "iarray_container_t*", NULL)
    return IArray(ctx, c_c)


def random_kstest(ctx, a, b):
    cdef ciarray.iarray_container_t *a_ = <ciarray.iarray_container_t*> PyCapsule_GetPointer(a.to_capsule(), "iarray_container_t*")
    cdef ciarray.iarray_container_t *b_ = <ciarray.iarray_container_t*> PyCapsule_GetPointer(b.to_capsule(), "iarray_container_t*")
    cdef ciarray.iarray_context_t *ctx_ = <ciarray.iarray_context_t*> PyCapsule_GetPointer(ctx.to_capsule(), "iarray_context_t*")
    cdef ciarray.bool res;
    ciarray.iarray_random_kstest(ctx_, a_, b_, &res)
    return res

#
# TODO: the next functions are just for benchmarking purposes and should be moved to its own extension
#

@cython.boundscheck(False) # turn off bounds-checking for entire function
@cython.wraparound(False)  # turn off negative index wrapping for entire function
def poly_cython(xa):
    cdef np.ndarray[np.npy_float64] y = np.empty(xa.shape, xa.dtype)
    cdef np.ndarray[np.npy_float64] x = xa
    for i in range(len(x)):
        y[i] = (x[i] - 1.35) * (x[i] - 4.45) * (x[i] - 8.5)
    return y


# from cython.parallel import prange
@cython.boundscheck(False) # turn off bounds-checking for entire function
@cython.wraparound(False)  # turn off negative index wrapping for entire function
cdef void poly_nogil(double *x, double *y, int n) nogil:
    cdef int i
    # for i in prange(n):
    for i in range(n):
        y[i] = (x[i] - 1.35) * (x[i] - 4.45) * (x[i] - 8.5)


def poly_cython_nogil(xa):
    cdef np.ndarray[np.npy_float64] y = np.empty(xa.shape, xa.dtype)
    cdef np.ndarray[np.npy_float64] x = xa
    poly_nogil(&x[0], &y[0], len(x))
    return y

# TODO: End of the benchmarking code<|MERGE_RESOLUTION|>--- conflicted
+++ resolved
@@ -21,8 +21,6 @@
 from iarray.container import IArray
 
 
-<<<<<<< HEAD
-=======
 cdef class ReadElemIter:
     cdef ciarray.iarray_iter_read_t *_iter
     cdef Container _c
@@ -178,7 +176,6 @@
 
         return index, a.reshape(shape)
 
->>>>>>> a0846fd9
 cdef class IarrayInit:
     def __cinit__(self):
         ciarray.iarray_init()
@@ -325,8 +322,6 @@
         return res + ndim + shape + pshape + dtype
 
 
-<<<<<<< HEAD
-=======
 cdef class Context:
     cdef ciarray.iarray_context_t *_ctx
 
@@ -344,7 +339,6 @@
         return "IARRAY CONTEXT OBJECT"
 
 
->>>>>>> a0846fd9
 cdef class RandomContext:
     cdef ciarray.iarray_random_ctx_t *_r_ctx
     cdef Context _ctx
