--- conflicted
+++ resolved
@@ -772,7 +772,6 @@
         ciarray.iarray_random_beta(ctx_, &dtshape_, r_ctx_, NULL, flags, &c)
 
     c_c = PyCapsule_New(c, "iarray_container_t*", NULL)
-<<<<<<< HEAD
     return Container(ctx, c_c)
 
 def random_lognormal(ctx, r_ctx, mu, sigma, shape, pshape=None, dtype="double", filename=None):
@@ -870,7 +869,4 @@
     cdef ciarray.iarray_context_t *ctx_ = <ciarray.iarray_context_t*> PyCapsule_GetPointer(ctx.to_capsule(), "iarray_context_t*")
     cdef ciarray.bool res;
     ciarray.iarray_random_kstest(ctx_, a_, b_, &res)
-    return res
-=======
-    return Container(ctx, c_c)
->>>>>>> d7d6880f
+    return res