--- conflicted
+++ resolved
@@ -995,7 +995,6 @@
     return ia.IArray(ctx, c_c)
 
 
-<<<<<<< HEAD
 # Reductions
 
 reduce_to_c = {
@@ -1026,8 +1025,6 @@
     return ia.IArray(ctx, c_c)
 
 
-=======
->>>>>>> 192dd1ae
 def get_ncores(max_ncores):
     cdef int ncores = 1
     err = ciarray.iarray_get_ncores(&ncores, max_ncores)
