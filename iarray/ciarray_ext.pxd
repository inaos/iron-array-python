from libcpp cimport bool

cdef extern from "<stdint.h>":
    ctypedef   signed char  int8_t
    ctypedef   signed short int16_t
    ctypedef   signed int   int32_t
    ctypedef   signed long  int64_t
    ctypedef unsigned char  uint8_t
    ctypedef unsigned short uint16_t
    ctypedef unsigned int   uint32_t
    ctypedef unsigned long long uint64_t


cdef extern from "libiarray/iarray.h":
    ctypedef uint64_t ina_rc_t

    cdef enum:
        IARRAY_DIMENSION_MAX = 8

    ctypedef enum iarray_container_flags_t:
        IARRAY_CONTAINER_PERSIST = 0x1

    ctypedef enum iarray_data_type_t:
        IARRAY_DATA_TYPE_DOUBLE,
        IARRAY_DATA_TYPE_FLOAT,
        IARRAY_DATA_TYPE_MAX

    ctypedef enum iarray_compression_codec_t:
        IARRAY_COMPRESSION_BLOSCLZ = 0,
        IARRAY_COMPRESSION_LZ4,
        IARRAY_COMPRESSION_LZ4HC,
        IARRAY_COMPRESSION_SNAPPY,
        IARRAY_COMPRESSION_ZLIB,
        IARRAY_COMPRESSION_ZSTD,
        IARRAY_COMPRESSION_LIZARD

<<<<<<< HEAD
    ctypedef enum iarray_eval_flags_t:
        IARRAY_EXPR_EVAL_ITERBLOCK
        IARRAY_EXPR_EVAL_ITERCHUNK
        IARRAY_EXPR_EVAL_ITERBLOSC
        IARRAY_EXPR_EVAL_ITERBLOSC2
=======
    ctypedef enum iarray_eval_method_t:
        IARRAY_EXPR_EVAL_METHOD_AUTO
        IARRAY_EXPR_EVAL_METHOD_ITERCHUNK
        IARRAY_EXPR_EVAL_METHOD_ITERBLOSC
        IARRAY_EXPR_EVAL_METHOD_ITERBLOSC2

    ctypedef enum iarray_eval_engine_t:
        IARRAY_EXPR_EVAL_ENGINE_AUTO
        IARRAY_EXPR_EVAL_ENGINE_TINYEXPR
        IARRAY_EXPR_EVAL_ENGINE_JUGGERNAUT
>>>>>>> 7eececd6

    ctypedef struct iarray_config_t:
        iarray_compression_codec_t compression_codec
        int compression_level
        int use_dict
        int filter_flags
        int eval_flags
        int max_num_threads
        int8_t fp_mantissa_bits
        int blocksize

    ctypedef enum iarray_storage_type_t:
        IARRAY_STORAGE_PLAINBUFFER = 0
        IARRAY_STORAGE_BLOSC = 1


    ctypedef struct iarray_store_properties_t:
        iarray_storage_type_t backend
        const char *filename
        bool enforce_frame

    ctypedef struct iarray_dtshape_t:
        iarray_data_type_t dtype
        int8_t ndim
        int64_t shape[IARRAY_DIMENSION_MAX]
        int64_t pshape[IARRAY_DIMENSION_MAX]

    ctypedef struct iarray_context_t

    ctypedef struct iarray_container_t

    ctypedef struct iarray_expression_t


    ina_rc_t iarray_init()

    void iarray_destroy()

    ina_rc_t iarray_context_new(iarray_config_t *cfg,
                                iarray_context_t **ctx)

    void iarray_context_free(iarray_context_t **ctx)

    ina_rc_t iarray_partition_advice(iarray_context_t *ctx, iarray_dtshape_t *dtshape,
                                          int64_t low, int64_t high)

    ina_rc_t iarray_container_new(iarray_context_t *ctx,
                                  iarray_dtshape_t *dtshape,
                                  iarray_store_properties_t *store,
                                  int flags,
                                  iarray_container_t **container)

    void iarray_container_free(iarray_context_t *ctx,
                               iarray_container_t **container)

    ina_rc_t iarray_container_info(iarray_container_t *c, int64_t *nbytes, int64_t *cbytes)


    ina_rc_t iarray_arange(iarray_context_t *ctx,
                           iarray_dtshape_t *dtshape,
                           double start,
                           double stop,
                           double step,
                           iarray_store_properties_t *store,
                           int flags,
                           iarray_container_t **container)

    ina_rc_t iarray_linspace(iarray_context_t *ctx,
                             iarray_dtshape_t *dtshape,
                             int64_t nelem,
                             double start,
                             double stop,
                             iarray_store_properties_t *store,
                             int flags,
                             iarray_container_t **container)

    ina_rc_t iarray_zeros(iarray_context_t *ctx,
                          iarray_dtshape_t *dtshape,
                          iarray_store_properties_t *store,
                          int flags,
                          iarray_container_t **container)

    ina_rc_t iarray_ones(iarray_context_t *ctx,
                         iarray_dtshape_t *dtshape,
                         iarray_store_properties_t *store,
                         int flags,
                         iarray_container_t **container)

    ina_rc_t iarray_fill_float(iarray_context_t *ctx,
                               iarray_dtshape_t *dtshape,
                               float value,
                               iarray_store_properties_t *store,
                               int flags,
                               iarray_container_t **container)

    ina_rc_t iarray_fill_double(iarray_context_t *ctx,
                                     iarray_dtshape_t *dtshape,
                                     double value,
                                     iarray_store_properties_t *store,
                                     int flags,
                                     iarray_container_t **container)

    ina_rc_t iarray_copy(iarray_context_t *ctx,
                         iarray_container_t *src,
                         bool view,
                         iarray_store_properties_t *store,
                         int flags,
                         iarray_container_t **dest)

    ina_rc_t iarray_get_slice(iarray_context_t *ctx,
                              iarray_container_t *src,
                              int64_t *start,
                              int64_t *stop,
                              bool view,
                              const int64_t *pshape,
                              iarray_store_properties_t *store,
                              int flags,
                              iarray_container_t **container)

    ina_rc_t iarray_to_buffer(iarray_context_t *ctx,
                              iarray_container_t *container,
                              void *buffer,
                              size_t buffer_len)

    ina_rc_t iarray_get_dtshape(iarray_context_t *ctx,
                                iarray_container_t *c,
                                iarray_dtshape_t *dtshape)

    ina_rc_t iarray_from_buffer(iarray_context_t *ctx,
                                iarray_dtshape_t *dtshape,
                                void *buffer,
                                size_t buffer_len,
                                iarray_store_properties_t *store,
                                int flags,
                                iarray_container_t **container)

    ina_rc_t iarray_container_load(iarray_context_t *ctx,
<<<<<<< HEAD
                              iarray_store_properties_t *store,
                              iarray_container_t **container,
                              bool load_in_mem)
=======
                                        char *filename,
                                        bool enforce_frame,
                                        iarray_container_t **container)

    ina_rc_t iarray_container_save(iarray_context_t *ctx,
                                   iarray_container_t *c,
                                   char *filename);
>>>>>>> 7eececd6

    bool iarray_is_empty(iarray_container_t *container)

    ina_rc_t iarray_expr_new(iarray_context_t *ctx, iarray_expression_t **e)
    void iarray_expr_free(iarray_context_t *ctx, iarray_expression_t **e)

    ina_rc_t iarray_expr_bind(iarray_expression_t *e, const char *var, iarray_container_t *val)
    ina_rc_t iarray_expr_bind_out_properties(iarray_expression_t *e, iarray_dtshape_t *dtshape, iarray_store_properties_t *store)
    ina_rc_t iarray_expr_compile(iarray_expression_t *e, const char *expr)

<<<<<<< HEAD
    ina_rc_t iarray_expr_compile_udf(iarray_expression_t *e,
                                     int llvm_bc_len,
                                     const char *llvm_bc,
                                     const char *name)

    ina_rc_t iarray_eval(iarray_expression_t *e, iarray_container_t *ret)
=======
    ina_rc_t iarray_eval(iarray_expression_t *e, iarray_container_t **c)
>>>>>>> 7eececd6


    # Linear algebra

    ctypedef enum iarray_operator_hint_t:
        IARRAY_OPERATOR_GENERAL = 0
        IARRAY_OPERATOR_SYMMETRIC
        IARRAY_OPERATOR_TRIANGULAR


    ina_rc_t iarray_linalg_matmul(iarray_context_t *ctx,
                                  iarray_container_t *a,
                                  iarray_container_t *b,
                                  iarray_container_t *result,
                                  int64_t *bshape_a,
                                  int64_t *bshape_b,
                                  iarray_operator_hint_t hint)

    # Iterators

    ctypedef struct  iarray_iter_write_block_t

    ctypedef struct iarray_iter_write_block_value_t:
        void *block_pointer
        int64_t *block_index
        int64_t *elem_index
        int64_t nblock
        int64_t *block_shape
        int64_t block_size

    ina_rc_t iarray_iter_write_block_new(iarray_context_t *ctx,
                                         iarray_iter_write_block_t **itr,
                                         iarray_container_t *container,
                                         const int64_t *blockshape,
                                         iarray_iter_write_block_value_t *value,
                                         bool external_buffer)
    void iarray_iter_write_block_free(iarray_iter_write_block_t **itr)
    ina_rc_t iarray_iter_write_block_next(iarray_iter_write_block_t *itr, void *buffer, int32_t bufsize)
    ina_rc_t iarray_iter_write_block_has_next(iarray_iter_write_block_t *itr)


    ctypedef struct iarray_iter_read_block_t

    ctypedef struct iarray_iter_read_block_value_t:
        void *block_pointer
        int64_t *block_index
        int64_t *elem_index
        int64_t nblock
        int64_t* block_shape
        int64_t block_size


    ina_rc_t iarray_iter_read_block_new(iarray_context_t *ctx,
                                        iarray_iter_read_block_t **itr,
                                        iarray_container_t *cont,
                                        const int64_t *blockshape,
                                        iarray_iter_read_block_value_t *value,
                                        bool external_buffer)
    void iarray_iter_read_block_free(iarray_iter_read_block_t **itr)
    ina_rc_t iarray_iter_read_block_next(iarray_iter_read_block_t *itr, void *buffer, int32_t bufsize)
    ina_rc_t iarray_iter_read_block_has_next(iarray_iter_read_block_t *itr)

    # Random

    ctypedef enum iarray_random_rng_t:
        IARRAY_RANDOM_RNG_MERSENNE_TWISTER
        IARRAY_RANDOM_RNG_SOBOL

    ctypedef enum iarray_random_dist_parameter_t:
        IARRAY_RANDOM_DIST_PARAM_MU
        IARRAY_RANDOM_DIST_PARAM_SIGMA
        IARRAY_RANDOM_DIST_PARAM_ALPHA
        IARRAY_RANDOM_DIST_PARAM_BETA
        IARRAY_RANDOM_DIST_PARAM_LAMBDA
        IARRAY_RANDOM_DIST_PARAM_A
        IARRAY_RANDOM_DIST_PARAM_B
        IARRAY_RANDOM_DIST_PARAM_P
        IARRAY_RANDOM_DIST_PARAM_M
        IARRAY_RANDOM_DIST_PARAM_SENTINEL

    ctypedef struct iarray_random_ctx_t

    ina_rc_t iarray_random_ctx_new(iarray_context_t *ctx,
                                   uint32_t seed,
                                   iarray_random_rng_t rng,
                                   iarray_random_ctx_t **rng_ctx)

    void iarray_random_ctx_free(iarray_context_t *ctx, iarray_random_ctx_t **rng_ctx)

    ina_rc_t iarray_random_dist_set_param_float(iarray_random_ctx_t *ctx,
                                                iarray_random_dist_parameter_t key,
                                                float value)

    ina_rc_t iarray_random_dist_set_param_double(iarray_random_ctx_t *ctx,
                                                 iarray_random_dist_parameter_t key,
                                                 double value)

    ina_rc_t iarray_random_rand(iarray_context_t *ctx,
                                iarray_dtshape_t *dtshape,
                                iarray_random_ctx_t *rand_ctx,
                                iarray_store_properties_t *store,
                                int flags,
                                iarray_container_t **container)

    ina_rc_t iarray_random_randn(iarray_context_t *ctx,
                                 iarray_dtshape_t *dtshape,
                                 iarray_random_ctx_t *rand_ctx,
                                 iarray_store_properties_t *store,
                                 int flags,
                                 iarray_container_t **container)

    ina_rc_t iarray_random_beta(iarray_context_t *ctx,
                                iarray_dtshape_t *dtshape,
                                iarray_random_ctx_t *rand_ctx,
                                iarray_store_properties_t *store,
                                int flags,
                                iarray_container_t **container)

    ina_rc_t iarray_random_lognormal(iarray_context_t *ctx,
                                     iarray_dtshape_t *dtshape,
                                     iarray_random_ctx_t *rand_ctx,
                                     iarray_store_properties_t *store,
                                     int flags,
                                     iarray_container_t **container)

    ina_rc_t iarray_random_exponential(iarray_context_t *ctx,
                                       iarray_dtshape_t *dtshape,
                                       iarray_random_ctx_t *random_ctx,
                                       iarray_store_properties_t *store,
                                       int flags,
                                       iarray_container_t **container)


    ina_rc_t iarray_random_uniform(iarray_context_t *ctx,
                                   iarray_dtshape_t *dtshape,
                                   iarray_random_ctx_t *random_ctx,
                                   iarray_store_properties_t *store,
                                   int flags,
                                   iarray_container_t **container)

    ina_rc_t iarray_random_normal(iarray_context_t *ctx,
                                  iarray_dtshape_t *dtshape,
                                  iarray_random_ctx_t *random_ctx,
                                  iarray_store_properties_t *store,
                                  int flags,
                                  iarray_container_t **container)

    ina_rc_t iarray_random_bernoulli(iarray_context_t *ctx,
                                     iarray_dtshape_t *dtshape,
                                     iarray_random_ctx_t *random_ctx,
                                     iarray_store_properties_t *store,
                                     int flags,
                                     iarray_container_t **container)

    ina_rc_t iarray_random_binomial(iarray_context_t *ctx,
                                    iarray_dtshape_t *dtshape,
                                    iarray_random_ctx_t *random_ctx,
                                    iarray_store_properties_t *store,
                                    int flags,
                                    iarray_container_t **container)

    ina_rc_t iarray_random_poisson(iarray_context_t *ctx,
                                   iarray_dtshape_t *dtshape,
                                   iarray_random_ctx_t *random_ctx,
                                   iarray_store_properties_t *store,
                                   int flags,
                                   iarray_container_t **container)

    ina_rc_t iarray_random_kstest(iarray_context_t *ctx,
                                       iarray_container_t *container1,
                                       iarray_container_t *container2,
                                       bool *res)<|MERGE_RESOLUTION|>--- conflicted
+++ resolved
@@ -34,13 +34,6 @@
         IARRAY_COMPRESSION_ZSTD,
         IARRAY_COMPRESSION_LIZARD
 
-<<<<<<< HEAD
-    ctypedef enum iarray_eval_flags_t:
-        IARRAY_EXPR_EVAL_ITERBLOCK
-        IARRAY_EXPR_EVAL_ITERCHUNK
-        IARRAY_EXPR_EVAL_ITERBLOSC
-        IARRAY_EXPR_EVAL_ITERBLOSC2
-=======
     ctypedef enum iarray_eval_method_t:
         IARRAY_EXPR_EVAL_METHOD_AUTO
         IARRAY_EXPR_EVAL_METHOD_ITERCHUNK
@@ -51,7 +44,6 @@
         IARRAY_EXPR_EVAL_ENGINE_AUTO
         IARRAY_EXPR_EVAL_ENGINE_TINYEXPR
         IARRAY_EXPR_EVAL_ENGINE_JUGGERNAUT
->>>>>>> 7eececd6
 
     ctypedef struct iarray_config_t:
         iarray_compression_codec_t compression_codec
@@ -189,11 +181,6 @@
                                 iarray_container_t **container)
 
     ina_rc_t iarray_container_load(iarray_context_t *ctx,
-<<<<<<< HEAD
-                              iarray_store_properties_t *store,
-                              iarray_container_t **container,
-                              bool load_in_mem)
-=======
                                         char *filename,
                                         bool enforce_frame,
                                         iarray_container_t **container)
@@ -201,7 +188,6 @@
     ina_rc_t iarray_container_save(iarray_context_t *ctx,
                                    iarray_container_t *c,
                                    char *filename);
->>>>>>> 7eececd6
 
     bool iarray_is_empty(iarray_container_t *container)
 
@@ -212,16 +198,12 @@
     ina_rc_t iarray_expr_bind_out_properties(iarray_expression_t *e, iarray_dtshape_t *dtshape, iarray_store_properties_t *store)
     ina_rc_t iarray_expr_compile(iarray_expression_t *e, const char *expr)
 
-<<<<<<< HEAD
     ina_rc_t iarray_expr_compile_udf(iarray_expression_t *e,
                                      int llvm_bc_len,
                                      const char *llvm_bc,
                                      const char *name)
 
-    ina_rc_t iarray_eval(iarray_expression_t *e, iarray_container_t *ret)
-=======
     ina_rc_t iarray_eval(iarray_expression_t *e, iarray_container_t **c)
->>>>>>> 7eececd6
 
 
     # Linear algebra
